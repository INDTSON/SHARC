--- conflicted
+++ resolved
@@ -14,6 +14,7 @@
 from sharc.parameters.parameters import Parameters
 from sharc.parameters.parameters_fss_ss import ParametersFssSs
 from sharc.parameters.parameters_fss_es import ParametersFssEs
+from sharc.parameters.parameters_ras import ParametersRas
 from sharc.antenna.antenna_omni import AntennaOmni
 from sharc.station_factory import StationFactory
 from sharc.propagation.propagation_factory import PropagationFactory
@@ -25,12 +26,9 @@
         self.param = Parameters()
 
         self.param.general.imt_link = "DOWNLINK"
-<<<<<<< HEAD
         self.param.general.enable_cochannel = True
         self.param.general.enable_adjacent_channel = False
         self.param.general.overwrite_output = True
-=======
->>>>>>> e033967f
 
         self.param.imt.topology = "SINGLE_BS"
         self.param.imt.num_macrocell_sites = 19
@@ -80,10 +78,7 @@
         self.param.imt.noise_temperature = 290
         self.param.imt.BOLTZMANN_CONSTANT = 1.38064852e-23
 
-<<<<<<< HEAD
         self.param.antenna_imt.bs_element_pattern = "M2101"
-=======
->>>>>>> e033967f
         self.param.antenna_imt.bs_tx_element_max_g = 10
         self.param.antenna_imt.bs_tx_element_phi_3db = 80
         self.param.antenna_imt.bs_tx_element_theta_3db = 80
@@ -123,10 +118,7 @@
         self.param.antenna_imt.ue_rx_element_horiz_spacing = 1
         self.param.antenna_imt.ue_rx_element_vert_spacing = 1
 
-<<<<<<< HEAD
-=======
         self.param.fss_ss = ParametersFssSs()
->>>>>>> e033967f
         self.param.fss_ss.frequency = 10000
         self.param.fss_ss.bandwidth = 100
         self.param.fss_ss.acs = 0
@@ -147,17 +139,11 @@
         self.param.fss_ss.specific_gaseous_att = 0.1
         self.param.fss_ss.time_ratio = 0.5
         self.param.fss_ss.antenna_l_s = -20
-<<<<<<< HEAD
         self.param.fss_ss.acs = 0
         self.param.fss_ss.BOLTZMANN_CONSTANT = 1.38064852e-23
         self.param.fss_ss.EARTH_RADIUS = 6371000
 
-=======
-        self.param.fss_ss.BOLTZMANN_CONSTANT = 1.38064852e-23
-        self.param.fss_ss.EARTH_RADIUS = 6371000
-
         self.param.fss_es = ParametersFssEs()
->>>>>>> e033967f
         self.param.fss_es.x = -5000
         self.param.fss_es.y = 0
         self.param.fss_es.location = "FIXED"
@@ -173,11 +159,11 @@
         self.param.fss_es.antenna_pattern = "OMNI"
         self.param.fss_es.channel_model = "FSPL"
         self.param.fss_es.line_of_sight_prob = 1
-<<<<<<< HEAD
         self.param.fss_es.acs = 0
         self.param.fss_es.BOLTZMANN_CONSTANT = 1.38064852e-23
         self.param.fss_es.EARTH_RADIUS = 6371000
 
+        self.param.ras = ParametersRas()
         self.param.ras.x = -5000
         self.param.ras.y = 0
         self.param.ras.height = 10
@@ -197,10 +183,6 @@
         self.param.ras.BOLTZMANN_CONSTANT = 1.38064852e-23
         self.param.ras.EARTH_RADIUS = 6371000
         self.param.ras.SPEED_OF_LIGHT = 299792458
-=======
-        self.param.fss_es.BOLTZMANN_CONSTANT = 1.38064852e-23
-        self.param.fss_es.EARTH_RADIUS = 6371000
->>>>>>> e033967f
 
 
     def test_simulation_2bs_4ue_fss_ss(self):
@@ -214,11 +196,154 @@
         self.simulation.bs_power_gain = 0
         self.simulation.ue_power_gain = 0
 
-<<<<<<< HEAD
+
         random_number_gen = np.random.RandomState()
 
-=======
->>>>>>> e033967f
+        self.simulation.bs = StationFactory.generate_imt_base_stations(self.param.imt,
+                                                                       self.param.antenna_imt,
+                                                                       self.simulation.topology,
+                                                                       random_number_gen)
+
+        self.simulation.bs.antenna = np.array([AntennaOmni(1), AntennaOmni(2)])
+        self.simulation.bs.active = np.ones(2, dtype=bool)
+
+        self.simulation.ue = StationFactory.generate_imt_ue(self.param.imt,
+                                                            self.param.antenna_imt,
+                                                            self.simulation.topology,
+                                                            random_number_gen)
+
+        self.simulation.ue.x = np.array([20, 70, 110, 170])
+        self.simulation.ue.y = np.array([ 0,  0,   0,   0])
+        self.simulation.ue.antenna = np.array([AntennaOmni(10), AntennaOmni(11), AntennaOmni(22), AntennaOmni(23)])
+        self.simulation.ue.active = np.ones(4, dtype=bool)
+
+        # test connection method
+        self.simulation.connect_ue_to_bs()
+        self.assertEqual(self.simulation.link, {0: [0,1], 1: [2,3]})
+
+        # We do not test the selection method here because in this specific
+        # scenario we do not want to change the order of the UE's
+
+        self.simulation.propagation_imt = PropagationFactory.create_propagation(self.param.imt.channel_model,
+                                                                                self.param, random_number_gen)
+        self.simulation.propagation_system = PropagationFactory.create_propagation(self.param.fss_ss.channel_model,
+                                                                                   self.param, random_number_gen)
+
+        # test coupling loss method
+        self.simulation.coupling_loss_imt = self.simulation.calculate_coupling_loss(self.simulation.bs,
+                                                                                    self.simulation.ue,
+                                                                                    self.simulation.propagation_imt)
+        path_loss_imt = np.array([[78.47,  89.35,  93.27,  97.05],
+                                  [97.55,  94.72,  91.53,  81.99]])
+        bs_antenna_gains = np.array([[ 1,  1,  1,  1], [ 2,  2,  2,  2]])
+        ue_antenna_gains = np.array([[ 10,  11,  22,  23], [ 10,  11,  22,  23]])
+        coupling_loss_imt = path_loss_imt - bs_antenna_gains - ue_antenna_gains
+
+        npt.assert_allclose(self.simulation.coupling_loss_imt,
+                            coupling_loss_imt,
+                            atol=1e-2)
+
+#       npt.assert_allclose(self.simulation.coupling_loss_imt,
+#                            np.array([[78.47-1-10,  89.35-1-11,  93.27-1-22,  97.05-1-23],
+#                                      [97.55-2-10,  94.72-2-11,  91.53-2-22,  81.99-2-23]]),
+#                            atol=1e-2)
+
+        # test scheduler and bandwidth allocation
+        self.simulation.scheduler()
+        bandwidth_per_ue = math.trunc((1 - 0.1)*100/2)
+        npt.assert_allclose(self.simulation.ue.bandwidth, bandwidth_per_ue*np.ones(4), atol=1e-2)
+
+        # there is no power control, so BS's will transmit at maximum power
+        self.simulation.power_control()
+
+        tx_power = 10 - 10*math.log10(2)
+        npt.assert_allclose(self.simulation.bs.tx_power[0], np.array([tx_power, tx_power]), atol=1e-2)
+        npt.assert_allclose(self.simulation.bs.tx_power[1], np.array([tx_power, tx_power]), atol=1e-2)
+
+        # test method that calculates SINR
+        self.simulation.calculate_sinr()
+
+        # check UE received power
+        ohmic_loss = 3
+        body_loss = 4
+        rx_power = tx_power - ohmic_loss \
+                    - np.concatenate((coupling_loss_imt[0][:2], coupling_loss_imt[1][2:])) \
+                    - body_loss - ohmic_loss
+        # rx_power = np.array([tx_power-3-(78.47-1-10)-4-3, tx_power-3-(89.35-1-11)-4-3, tx_power-3-(91.53-2-22)-4-3, tx_power-3-(81.99-2-23)-4-3])
+        npt.assert_allclose(self.simulation.ue.rx_power, rx_power, atol=1e-2)
+
+        # check UE received interference
+        rx_interference = tx_power - ohmic_loss \
+                            - np.concatenate((coupling_loss_imt[1][:2], coupling_loss_imt[0][2:])) \
+                            - body_loss - ohmic_loss
+        # rx_interference = np.array([tx_power-3-(97.55-2-10)-4-3,  tx_power-3-(94.72-2-11)-4-3, tx_power-3-(93.27-1-22)-4-3, tx_power-3-(97.05-1-23)-4-3])
+        npt.assert_allclose(self.simulation.ue.rx_interference, rx_interference, atol=1e-2)
+
+        # check UE thermal noise
+        thermal_noise = 10*np.log10(1.38064852e-23*290*bandwidth_per_ue*1e3*1e6) + 9
+        npt.assert_allclose(self.simulation.ue.thermal_noise, thermal_noise, atol=1e-2)
+
+        # check UE thermal noise + interference
+        total_interference = 10*np.log10(np.power(10, 0.1*rx_interference) + np.power(10, 0.1*thermal_noise))
+        npt.assert_allclose(self.simulation.ue.total_interference, total_interference, atol=1e-2)
+
+        # check SNR
+        npt.assert_allclose(self.simulation.ue.snr, rx_power - thermal_noise, atol=1e-2)
+
+        # check SINR
+        npt.assert_allclose(self.simulation.ue.sinr, rx_power - total_interference, atol=1e-2)
+
+        self.simulation.system = StationFactory.generate_fss_space_station(self.param.fss_ss)
+        self.simulation.system.x = np.array([0.01]) # avoids zero-division
+        self.simulation.system.y = np.array([0])
+        self.simulation.system.height = np.array([self.param.fss_ss.altitude])
+
+        # test the method that calculates interference from IMT UE to FSS space station
+        self.simulation.calculate_external_interference()
+
+        # check coupling loss
+        # 4 values because we have 2 BS * 2 beams for each base station.
+        path_loss_imt_system = 203.52
+        polarization_loss = 3
+        sat_antenna_gain = 51
+        bs_antenna_gain = np.array([1, 2])
+        coupling_loss_imt_system = path_loss_imt_system - sat_antenna_gain \
+                                    - np.array([bs_antenna_gain[0], bs_antenna_gain[0], bs_antenna_gain[1], bs_antenna_gain[1]]) \
+                                    + polarization_loss
+        npt.assert_allclose(self.simulation.coupling_loss_imt_system,
+                            coupling_loss_imt_system,
+                            atol=1e-2)
+
+        # check interference generated by BS to FSS space station
+        ohmic_loss = 3
+        interference = tx_power - ohmic_loss - coupling_loss_imt_system
+        rx_interference = 10*math.log10(np.sum(np.power(10, 0.1*interference)))
+        self.assertAlmostEqual(self.simulation.system.rx_interference,
+                               rx_interference,
+                               delta=.01)
+
+        # check FSS space station thermal noise
+        thermal_noise = 10*np.log10(1.38064852e-23*950*1e3*100*1e6)
+        self.assertAlmostEqual(self.simulation.system.thermal_noise,
+                               thermal_noise,
+                               delta=.01)
+
+        # check INR at FSS space station
+        self.assertAlmostEqual(self.simulation.system.inr,
+                               np.array([ rx_interference - thermal_noise ]),
+                               delta=.01)
+
+    def test_simulation_2bs_4ue_fss_es(self):
+        self.param.general.system = "FSS_ES"
+
+        self.simulation = SimulationDownlink(self.param)
+        self.simulation.initialize()
+
+        self.simulation.bs_power_gain = 0
+        self.simulation.ue_power_gain = 0
+
+        random_number_gen = np.random.RandomState()
+
         self.simulation.bs = StationFactory.generate_imt_base_stations(self.param.imt,
                                                                        self.param.antenna_imt,
                                                                        self.simulation.topology,
@@ -235,76 +360,29 @@
         self.simulation.ue.antenna = np.array([AntennaOmni(10), AntennaOmni(11), AntennaOmni(22), AntennaOmni(23)])
         self.simulation.ue.active = np.ones(4, dtype=bool)
 
-        # test connection method
-        self.simulation.connect_ue_to_bs()
-        self.assertEqual(self.simulation.link, {0: [0,1], 1: [2,3]})
-
-        # We do not test the selection method here because in this specific
-        # scenario we do not want to change the order of the UE's
-<<<<<<< HEAD
-
         self.simulation.propagation_imt = PropagationFactory.create_propagation(self.param.imt.channel_model,
                                                                                 self.param, random_number_gen)
-        self.simulation.propagation_system = PropagationFactory.create_propagation(self.param.fss_ss.channel_model,
-                                                                                   self.param, random_number_gen)
-=======
-        #self.simulation.select_ue()
->>>>>>> e033967f
-
-        # test coupling loss method
+
+        self.simulation.connect_ue_to_bs()
         self.simulation.coupling_loss_imt = self.simulation.calculate_coupling_loss(self.simulation.bs,
                                                                                     self.simulation.ue,
                                                                                     self.simulation.propagation_imt)
-<<<<<<< HEAD
-        path_loss_imt = np.array([[78.47,  89.35,  93.27,  97.05],
-                                  [97.55,  94.72,  91.53,  81.99]])
-        bs_antenna_gains = np.array([[ 1,  1,  1,  1], [ 2,  2,  2,  2]])
-        ue_antenna_gains = np.array([[ 10,  11,  22,  23], [ 10,  11,  22,  23]])
-        coupling_loss_imt = path_loss_imt - bs_antenna_gains - ue_antenna_gains
-
-        npt.assert_allclose(self.simulation.coupling_loss_imt,
-                            coupling_loss_imt,
-                            atol=1e-2)
-#        npt.assert_allclose(self.simulation.coupling_loss_imt,
-#                            np.array([[78.47-1-10,  89.35-1-11,  93.27-1-22,  97.05-1-23],
-#                                      [97.55-2-10,  94.72-2-11,  91.53-2-22,  81.99-2-23]]),
-#                            atol=1e-2)
-=======
-        npt.assert_allclose(self.simulation.coupling_loss_imt,
-                            np.array([[78.47-1-10,  89.35-1-11,  93.27-1-22,  97.05-1-23],
-                                      [97.55-2-10,  94.72-2-11,  91.53-2-22,  81.99-2-23]]),
-                            atol=1e-2)
->>>>>>> e033967f
-
-        # test scheduler and bandwidth allocation
         self.simulation.scheduler()
+        self.simulation.power_control()
+        self.simulation.calculate_sinr()
+
         bandwidth_per_ue = math.trunc((1 - 0.1)*100/2)
-        npt.assert_allclose(self.simulation.ue.bandwidth, bandwidth_per_ue*np.ones(4), atol=1e-2)
-
-        # there is no power control, so BS's will transmit at maximum power
-        self.simulation.power_control()
 
         tx_power = 10 - 10*math.log10(2)
         npt.assert_allclose(self.simulation.bs.tx_power[0], np.array([tx_power, tx_power]), atol=1e-2)
         npt.assert_allclose(self.simulation.bs.tx_power[1], np.array([tx_power, tx_power]), atol=1e-2)
 
-        # test method that calculates SINR
-        self.simulation.calculate_sinr()
-
         # check UE received power
-        ohmic_loss = 3
-        body_loss = 4
-        rx_power = tx_power - ohmic_loss \
-                    - np.concatenate((coupling_loss_imt[0][:2], coupling_loss_imt[1][2:])) \
-                    - body_loss - ohmic_loss
-        # rx_power = np.array([tx_power-3-(78.47-1-10)-4-3, tx_power-3-(89.35-1-11)-4-3, tx_power-3-(91.53-2-22)-4-3, tx_power-3-(81.99-2-23)-4-3])
+        rx_power = np.array([tx_power-3-(78.47-1-10)-4-3, tx_power-3-(89.35-1-11)-4-3, tx_power-3-(91.53-2-22)-4-3, tx_power-3-(81.99-2-23)-4-3])
         npt.assert_allclose(self.simulation.ue.rx_power, rx_power, atol=1e-2)
 
         # check UE received interference
-        rx_interference = tx_power - ohmic_loss \
-                            - np.concatenate((coupling_loss_imt[1][:2], coupling_loss_imt[0][2:])) \
-                            - body_loss - ohmic_loss
-        # rx_interference = np.array([tx_power-3-(97.55-2-10)-4-3,  tx_power-3-(94.72-2-11)-4-3, tx_power-3-(93.27-1-22)-4-3, tx_power-3-(97.05-1-23)-4-3])
+        rx_interference = np.array([tx_power-3-(97.55-2-10)-4-3,  tx_power-3-(94.72-2-11)-4-3, tx_power-3-(93.27-1-22)-4-3, tx_power-3-(97.05-1-23)-4-3])
         npt.assert_allclose(self.simulation.ue.rx_interference, rx_interference, atol=1e-2)
 
         # check UE thermal noise
@@ -315,84 +393,82 @@
         total_interference = 10*np.log10(np.power(10, 0.1*rx_interference) + np.power(10, 0.1*thermal_noise))
         npt.assert_allclose(self.simulation.ue.total_interference, total_interference, atol=1e-2)
 
-        # check SNR
-        npt.assert_allclose(self.simulation.ue.snr, rx_power - thermal_noise, atol=1e-2)
-
-        # check SINR
-        npt.assert_allclose(self.simulation.ue.sinr, rx_power - total_interference, atol=1e-2)
-
-        self.simulation.system = StationFactory.generate_fss_space_station(self.param.fss_ss)
-        self.simulation.system.x = np.array([0.01]) # avoids zero-division
+        self.simulation.system = StationFactory.generate_fss_earth_station(self.param.fss_es, random_number_gen)
+        self.simulation.system.x = np.array([-2000])
         self.simulation.system.y = np.array([0])
-        self.simulation.system.height = np.array([self.param.fss_ss.altitude])
-
-        # test the method that calculates interference from IMT UE to FSS space station
-        self.simulation.calculate_external_interference()
-
-        # check coupling loss
-<<<<<<< HEAD
-        # 4 values because we have 2 BS * 2 beams for each base station.
-        path_loss_imt_system = 203.52
-        polarization_loss = 3
-        sat_antenna_gain = 51
-        bs_antenna_gain = np.array([1, 2])
-        coupling_loss_imt_system = path_loss_imt_system - sat_antenna_gain \
-                                    - np.array([bs_antenna_gain[0], bs_antenna_gain[0], bs_antenna_gain[1], bs_antenna_gain[1]]) \
-                                    + polarization_loss
-=======
-        coupling_loss_imt_system = np.array([203.52-51-1, 203.52-51-1, 203.52-51-2, 203.52-51-2])
->>>>>>> e033967f
+        self.simulation.system.height = np.array([self.param.fss_es.height])
+
+        self.simulation.propagation_imt = PropagationFactory.create_propagation(self.param.imt.channel_model,
+                                                                                self.param, random_number_gen)
+        self.simulation.propagation_system = PropagationFactory.create_propagation(self.param.fss_es.channel_model,
+                                                                                   self.param, random_number_gen)
+        # what if FSS ES is the interferer?
+        self.simulation.calculate_sinr_ext()
+
+        # check coupling loss between FSS_ES and IMT_UE
+        coupling_loss_imt_system = np.array([118.55-50-10,  118.76-50-11,  118.93-50-22,  119.17-50-23])
         npt.assert_allclose(self.simulation.coupling_loss_imt_system,
                             coupling_loss_imt_system,
                             atol=1e-2)
 
-        # check interference generated by BS to FSS space station
-        ohmic_loss = 3
-        interference = tx_power - ohmic_loss - coupling_loss_imt_system
+        # check interference from FSS_ES to IMT_UE
+        system_tx_power = -60 + 10*math.log10(bandwidth_per_ue*1e6) + 30
+        ext_interference = system_tx_power - coupling_loss_imt_system - 3 - 4
+        npt.assert_allclose(self.simulation.ue.ext_interference,
+                            ext_interference,
+                            atol=1e-2)
+
+        ext_interference_total = 10*np.log10(np.power(10, 0.1*total_interference) \
+                                           + np.power(10, 0.1*ext_interference))
+
+        npt.assert_allclose(self.simulation.ue.sinr_ext,
+                            rx_power - ext_interference_total,
+                            atol=1e-2)
+
+        npt.assert_allclose(self.simulation.ue.inr,
+                            ext_interference - thermal_noise,
+                            atol=1e-2)
+
+        # what if IMT is interferer?
+        self.simulation.calculate_external_interference()
+
+        # check coupling loss from IMT_BS to FSS_ES
+        polarization_loss = 3.
+        feeder_loss = 3
+
+        coupling_loss_imt_system = np.array([118.47-50-1,  118.47-50-1,  119.29-50-2,  119.29-50-2]) + polarization_loss
+        npt.assert_allclose(self.simulation.coupling_loss_imt_system,
+                            coupling_loss_imt_system,
+                            atol=1e-2)
+
+        interference = tx_power - feeder_loss - coupling_loss_imt_system
         rx_interference = 10*math.log10(np.sum(np.power(10, 0.1*interference)))
         self.assertAlmostEqual(self.simulation.system.rx_interference,
                                rx_interference,
                                delta=.01)
 
-        # check FSS space station thermal noise
-        thermal_noise = 10*np.log10(1.38064852e-23*950*1e3*100*1e6)
+        # check FSS Earth station thermal noise
+        thermal_noise = 10*np.log10(1.38064852e-23*100*1e3*100*1e6)
         self.assertAlmostEqual(self.simulation.system.thermal_noise,
                                thermal_noise,
                                delta=.01)
 
-        # check INR at FSS space station
-<<<<<<< HEAD
-#        self.assertAlmostEqual(self.simulation.system.inr,
-#                               np.array([ -147.448 - (-88.821) ]),
-#                               delta=.01)
-=======
->>>>>>> e033967f
+        # check INR at FSS Earth station
         self.assertAlmostEqual(self.simulation.system.inr,
                                np.array([ rx_interference - thermal_noise ]),
                                delta=.01)
 
-<<<<<<< HEAD
-=======
-
->>>>>>> e033967f
-    def test_simulation_2bs_4ue_fss_es(self):
-        self.param.general.system = "FSS_ES"
+    def test_simulation_2bs_4ue_ras(self):
+        self.param.general.system = "RAS"
 
         self.simulation = SimulationDownlink(self.param)
         self.simulation.initialize()
 
-<<<<<<< HEAD
         self.simulation.bs_power_gain = 0
         self.simulation.ue_power_gain = 0
 
         random_number_gen = np.random.RandomState()
 
-=======
-
-        self.simulation.bs_power_gain = 0
-        self.simulation.ue_power_gain = 0
-
->>>>>>> e033967f
         self.simulation.bs = StationFactory.generate_imt_base_stations(self.param.imt,
                                                                        self.param.antenna_imt,
                                                                        self.simulation.topology,
@@ -409,12 +485,11 @@
         self.simulation.ue.antenna = np.array([AntennaOmni(10), AntennaOmni(11), AntennaOmni(22), AntennaOmni(23)])
         self.simulation.ue.active = np.ones(4, dtype=bool)
 
-<<<<<<< HEAD
         self.simulation.propagation_imt = PropagationFactory.create_propagation(self.param.imt.channel_model,
                                                                                 self.param, random_number_gen)
-
-=======
->>>>>>> e033967f
+        self.simulation.propagation_system = PropagationFactory.create_propagation(self.param.ras.channel_model,
+                                                                                   self.param, random_number_gen)
+
         self.simulation.connect_ue_to_bs()
         self.simulation.coupling_loss_imt = self.simulation.calculate_coupling_loss(self.simulation.bs,
                                                                                     self.simulation.ue,
@@ -423,147 +498,6 @@
         self.simulation.power_control()
         self.simulation.calculate_sinr()
 
-        bandwidth_per_ue = math.trunc((1 - 0.1)*100/2)
-
-        tx_power = 10 - 10*math.log10(2)
-        npt.assert_allclose(self.simulation.bs.tx_power[0], np.array([tx_power, tx_power]), atol=1e-2)
-        npt.assert_allclose(self.simulation.bs.tx_power[1], np.array([tx_power, tx_power]), atol=1e-2)
-
-        # check UE received power
-        rx_power = np.array([tx_power-3-(78.47-1-10)-4-3, tx_power-3-(89.35-1-11)-4-3, tx_power-3-(91.53-2-22)-4-3, tx_power-3-(81.99-2-23)-4-3])
-        npt.assert_allclose(self.simulation.ue.rx_power, rx_power, atol=1e-2)
-
-        # check UE received interference
-        rx_interference = np.array([tx_power-3-(97.55-2-10)-4-3,  tx_power-3-(94.72-2-11)-4-3, tx_power-3-(93.27-1-22)-4-3, tx_power-3-(97.05-1-23)-4-3])
-        npt.assert_allclose(self.simulation.ue.rx_interference, rx_interference, atol=1e-2)
-
-        # check UE thermal noise
-        thermal_noise = 10*np.log10(1.38064852e-23*290*bandwidth_per_ue*1e3*1e6) + 9
-        npt.assert_allclose(self.simulation.ue.thermal_noise, thermal_noise, atol=1e-2)
-
-        # check UE thermal noise + interference
-        total_interference = 10*np.log10(np.power(10, 0.1*rx_interference) + np.power(10, 0.1*thermal_noise))
-        npt.assert_allclose(self.simulation.ue.total_interference, total_interference, atol=1e-2)
-
-<<<<<<< HEAD
-        self.simulation.system = StationFactory.generate_fss_earth_station(self.param.fss_es, random_number_gen)
-=======
-        self.simulation.system = StationFactory.generate_fss_earth_station(self.param.fss_es)
->>>>>>> e033967f
-        self.simulation.system.x = np.array([-2000])
-        self.simulation.system.y = np.array([0])
-        self.simulation.system.height = np.array([self.param.fss_es.height])
-
-<<<<<<< HEAD
-        self.simulation.propagation_imt = PropagationFactory.create_propagation(self.param.imt.channel_model,
-                                                                                self.param, random_number_gen)
-        self.simulation.propagation_system = PropagationFactory.create_propagation(self.param.fss_es.channel_model,
-                                                                                   self.param, random_number_gen)
-=======
->>>>>>> e033967f
-        # what if FSS ES is the interferer?
-        self.simulation.calculate_sinr_ext()
-
-        # check coupling loss between FSS_ES and IMT_UE
-        coupling_loss_imt_system = np.array([118.55-50-10,  118.76-50-11,  118.93-50-22,  119.17-50-23])
-        npt.assert_allclose(self.simulation.coupling_loss_imt_system,
-                            coupling_loss_imt_system,
-                            atol=1e-2)
-
-        # check interference from FSS_ES to IMT_UE
-        system_tx_power = -60 + 10*math.log10(bandwidth_per_ue*1e6) + 30
-        ext_interference = system_tx_power - coupling_loss_imt_system - 3 - 4
-        npt.assert_allclose(self.simulation.ue.ext_interference,
-                            ext_interference,
-                            atol=1e-2)
-
-        ext_interference_total = 10*np.log10(np.power(10, 0.1*total_interference) \
-                                           + np.power(10, 0.1*ext_interference))
-
-        npt.assert_allclose(self.simulation.ue.sinr_ext,
-                            rx_power - ext_interference_total,
-                            atol=1e-2)
-
-        npt.assert_allclose(self.simulation.ue.inr,
-                            ext_interference - thermal_noise,
-                            atol=1e-2)
-
-        # what if IMT is interferer?
-        self.simulation.calculate_external_interference()
-
-        # check coupling loss from IMT_BS to FSS_ES
-<<<<<<< HEAD
-        polarization_loss = 3.
-        feeder_loss = 3
-
-        coupling_loss_imt_system = np.array([118.47-50-1,  118.47-50-1,  119.29-50-2,  119.29-50-2]) + polarization_loss
-=======
-        coupling_loss_imt_system = np.array([118.47-50-1,  118.47-50-1,  119.29-50-2,  119.29-50-2])
->>>>>>> e033967f
-        npt.assert_allclose(self.simulation.coupling_loss_imt_system,
-                            coupling_loss_imt_system,
-                            atol=1e-2)
-
-        interference = tx_power - feeder_loss - coupling_loss_imt_system
-        rx_interference = 10*math.log10(np.sum(np.power(10, 0.1*interference)))
-        self.assertAlmostEqual(self.simulation.system.rx_interference,
-                               rx_interference,
-                               delta=.01)
-
-        # check FSS Earth station thermal noise
-        thermal_noise = 10*np.log10(1.38064852e-23*100*1e3*100*1e6)
-        self.assertAlmostEqual(self.simulation.system.thermal_noise,
-                               thermal_noise,
-                               delta=.01)
-
-        # check INR at FSS Earth station
-        self.assertAlmostEqual(self.simulation.system.inr,
-                               np.array([ rx_interference - thermal_noise ]),
-                               delta=.01)
-
-
-<<<<<<< HEAD
-    def test_simulation_2bs_4ue_ras(self):
-        self.param.general.system = "RAS"
-
-        self.simulation = SimulationDownlink(self.param)
-        self.simulation.initialize()
-
-
-        self.simulation.bs_power_gain = 0
-        self.simulation.ue_power_gain = 0
-
-        random_number_gen = np.random.RandomState()
-
-        self.simulation.bs = StationFactory.generate_imt_base_stations(self.param.imt,
-                                                                       self.param.antenna_imt,
-                                                                       self.simulation.topology,
-                                                                       random_number_gen)
-        self.simulation.bs.antenna = np.array([AntennaOmni(1), AntennaOmni(2)])
-        self.simulation.bs.active = np.ones(2, dtype=bool)
-
-        self.simulation.ue = StationFactory.generate_imt_ue(self.param.imt,
-                                                            self.param.antenna_imt,
-                                                            self.simulation.topology,
-                                                            random_number_gen)
-        self.simulation.ue.x = np.array([20, 70, 110, 170])
-        self.simulation.ue.y = np.array([ 0,  0,   0,   0])
-        self.simulation.ue.antenna = np.array([AntennaOmni(10), AntennaOmni(11), AntennaOmni(22), AntennaOmni(23)])
-        self.simulation.ue.active = np.ones(4, dtype=bool)
-
-        self.simulation.propagation_imt = PropagationFactory.create_propagation(self.param.imt.channel_model,
-                                                                                self.param, random_number_gen)
-        self.simulation.propagation_system = PropagationFactory.create_propagation(self.param.ras.channel_model,
-                                                                                   self.param, random_number_gen)
-
-        self.simulation.connect_ue_to_bs()
-        self.simulation.coupling_loss_imt = self.simulation.calculate_coupling_loss(self.simulation.bs,
-                                                                                    self.simulation.ue,
-                                                                                    self.simulation.propagation_imt)
-        self.simulation.scheduler()
-        self.simulation.power_control()
-        self.simulation.calculate_sinr()
-
         # check UE thermal noise
         bandwidth_per_ue = math.trunc((1 - 0.1)*100/2)
         thermal_noise = 10*np.log10(1.38064852e-23*290*bandwidth_per_ue*1e3*1e6) + 9
@@ -617,8 +551,6 @@
                                np.array([ rx_interference - (-98.599) ]),
                                delta=.01)
 
-=======
->>>>>>> e033967f
     def test_calculate_bw_weights(self):
         self.param.general.system = "FSS_ES"
         self.simulation = SimulationDownlink(self.param)
@@ -714,11 +646,5 @@
         weights = self.simulation.calculate_bw_weights(bw_imt, bw_sys, ue_k)
         npt.assert_allclose(ref_weights, weights, atol=1e-2)
 
-<<<<<<< HEAD
-=======
-
-
-
->>>>>>> e033967f
 if __name__ == '__main__':
     unittest.main()