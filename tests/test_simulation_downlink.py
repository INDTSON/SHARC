# -*- coding: utf-8 -*-
"""
Created on Fri Mar 17 16:22:42 2017

@author: edgar
"""

import unittest
import numpy as np
import numpy.testing as npt

from sharc.simulation_downlink import SimulationDownlink
from sharc.parameters.parameters_imt import ParametersImt
from sharc.antenna.antenna import Antenna

class SimulationDownlinkTest(unittest.TestCase):

    def setUp(self):
        self.param = ParametersImt()
        self.param.topology = "SINGLE_BS"
        self.param.num_base_stations = 1
        self.param.num_clusters = 1
        self.param.static_base_stations = True
        self.param.intersite_distance = 2000
        self.param.interfered_with = True
        self.param.frequency = 50000
        self.param.bandwidth = 200
        self.param.mcl = 126
        self.param.ho_margin = 3
        self.param.bs_load_probability = 0.5
        self.param.num_resource_blocks = 10
        self.param.bs_tx_power = 40
        self.param.bs_height = 10
        self.param.bs_tx_antenna_gain = 0
        self.param.bs_rx_antenna_gain = 0
        self.param.bs_aclr = 40
        self.param.bs_acs = 30
        self.param.bs_noise_figure = 7
        self.param.bs_feed_loss = 3
        self.param.ue_k = 1
        self.param.ue_k_m = 1
        self.param.ue_tx_power = 22
        self.param.ue_height = 1.5
        self.param.ue_tx_antenna_gain = 0
        self.param.ue_rx_antenna_gain = 0
        self.param.ue_aclr = 35
        self.param.ue_acs = 25
        self.param.ue_noise_figure = 9
        self.param.ue_feed_loss = 3
        self.param.channel_model = "FSPL"

    def test_simulation_1bs_1ue(self):
        self.simulation_downlink = SimulationDownlink(self.param)
        # after object instatiation, transmitter and receiver are only arrays
        self.assertEqual(len(self.simulation_downlink.transmitter), 1)
        self.assertEqual(len(self.simulation_downlink.receiver), 1)
        self.assertEqual(self.simulation_downlink.coupling_loss.shape, (1,1))

        # after initialize(), transmitters must be created
        self.simulation_downlink.initialize()
        self.assertEqual(self.simulation_downlink.transmitter.num_stations, 1)

        # it is time to create user equipments
        self.simulation_downlink.create_ue()
        self.simulation_downlink.receiver.x = np.array([100])
        self.simulation_downlink.receiver.y = np.array([0])
        self.assertEqual(self.simulation_downlink.receiver.num_stations, 1)

        # let's calculate coupling loss
        self.simulation_downlink.calculate_coupling_loss()
        npt.assert_allclose(self.simulation_downlink.coupling_loss, np.array([[106.43]]), atol=1e-2)

        self.simulation_downlink.connect_ue_to_bs()
        self.assertEqual(self.simulation_downlink.link, {0: [0]})

        self.simulation_downlink.scheduler()
        npt.assert_equal(self.simulation_downlink.receiver.bandwidth, 200)

        self.simulation_downlink.power_control()
        npt.assert_allclose(self.simulation_downlink.transmitter.tx_power[0],
                            [40], atol=1e-2)

        self.simulation_downlink.calculate_sinr()
        npt.assert_allclose(self.simulation_downlink.receiver.rx_power,
                            [-66.43], atol=1e-2)
        npt.assert_allclose(self.simulation_downlink.receiver.rx_interference,
                            [-500], atol=1e-2)
        npt.assert_allclose(self.simulation_downlink.receiver.thermal_noise,
                            -111.96, atol=1e-2)
        npt.assert_allclose(self.simulation_downlink.receiver.total_interference,
                            [-111.96], atol=1e-2)
        npt.assert_allclose(self.simulation_downlink.receiver.sinr,
                            [45.54], atol=1e-2)

    def test_simulation_1bs_2ue(self):
        self.param.ue_k = 2
        self.simulation_downlink = SimulationDownlink(self.param)
        # after object instatiation, transmitter and receiver are only arrays
        self.assertEqual(len(self.simulation_downlink.transmitter), 1)
        self.assertEqual(len(self.simulation_downlink.receiver), 2)
        self.assertEqual(self.simulation_downlink.coupling_loss.shape, (1,2))

        # after initialize(), transmitters must be created
        self.simulation_downlink.initialize()
        self.assertEqual(self.simulation_downlink.transmitter.num_stations, 1)

        # it is time to create user equipments
        self.simulation_downlink.create_ue()
        self.simulation_downlink.receiver.x = np.array([100, 200])
        self.simulation_downlink.receiver.y = np.array([0, 0])
        self.assertEqual(self.simulation_downlink.receiver.num_stations, 2)

        # let's calculate coupling loss
        self.simulation_downlink.calculate_coupling_loss()
        npt.assert_allclose(self.simulation_downlink.coupling_loss, np.array([[106.43, 112.45]]), atol=1e-2)

        self.simulation_downlink.connect_ue_to_bs()
        self.assertEqual(self.simulation_downlink.link, {0: [0,1]})

        self.simulation_downlink.scheduler()
        npt.assert_equal(self.simulation_downlink.receiver.bandwidth, 100*np.ones(2))

        self.simulation_downlink.power_control()
        npt.assert_allclose(self.simulation_downlink.transmitter.tx_power[0],
                            [36.98,36.98], atol=1e-2)

        self.simulation_downlink.calculate_sinr()
        npt.assert_allclose(self.simulation_downlink.receiver.rx_power,
                            [-69.43, -75.46], atol=1e-2)
        npt.assert_allclose(self.simulation_downlink.receiver.rx_interference,
                            [-500, -500], atol=1e-2)
        npt.assert_allclose(self.simulation_downlink.receiver.thermal_noise,
                            -114.97, atol=1e-2)
        npt.assert_allclose(self.simulation_downlink.receiver.total_interference,
                            [-114.97, -114.97], atol=1e-2)
        npt.assert_allclose(self.simulation_downlink.receiver.sinr,
                            [45.54, 39.52], atol=1e-2)


    def test_simulation_1bs_4ue(self):
        self.param.ue_k = 4
        self.param.ue_k_m = 1
        self.simulation_downlink = SimulationDownlink(self.param)
        # after object instatiation, transmitter and receiver are only arrays
        self.assertEqual(len(self.simulation_downlink.transmitter), 1)
        self.assertEqual(len(self.simulation_downlink.receiver), 4)
        self.assertEqual(self.simulation_downlink.coupling_loss.shape, (1,4))

        # after initialize(), transmitters must be created
        self.simulation_downlink.initialize()
        self.assertEqual(self.simulation_downlink.transmitter.num_stations, 1)

        # it is time to create user equipments
        self.simulation_downlink.create_ue()
        self.simulation_downlink.receiver.x = np.array([100, 200, 400, 800])
        self.simulation_downlink.receiver.y = np.array([0, 0, 0, 0])
        self.assertEqual(self.simulation_downlink.receiver.num_stations, 4)

        # let's calculate coupling loss
        self.simulation_downlink.calculate_coupling_loss()
        npt.assert_allclose(self.simulation_downlink.coupling_loss, np.array([[106.43, 112.45, 118.47, 124.49]]), atol=1e-2)

        # Now we connect base stations to user equipments
        self.simulation_downlink.connect_ue_to_bs()
        self.assertEqual(self.simulation_downlink.link, {0: [0,1,2,3]})

        # Scheduling algorirhm
        self.simulation_downlink.scheduler()
        npt.assert_equal(self.simulation_downlink.receiver.bandwidth,
                         50*np.ones(4))

        # apply power control to set transmit powers
        self.simulation_downlink.power_control()
        npt.assert_allclose(self.simulation_downlink.transmitter.tx_power[0],
                            [33.97, 33.97, 33.97, 33.97],
                            atol=1e-2)

        # calculate SINR
        self.simulation_downlink.calculate_sinr()
        npt.assert_allclose(self.simulation_downlink.receiver.rx_power,
                            [-72.45, -78.47, -84.49, -90.51],
                            atol=1e-2)
        npt.assert_allclose(self.simulation_downlink.receiver.rx_interference,
<<<<<<< HEAD
                            [-300,  -300,  -300, -300],
=======
                            [-500,  -500,  -500, -500], 
>>>>>>> ecadb122
                            atol=1e-2)
        npt.assert_allclose(self.simulation_downlink.receiver.thermal_noise,
                            -117.98*np.ones(4),
                            atol=1e-2)
        npt.assert_allclose(self.simulation_downlink.receiver.total_interference,
                            -117.98*np.ones(4),
                            atol=1e-2)
        npt.assert_allclose(self.simulation_downlink.receiver.sinr,
                            [45.53,  39.51,  33.49,  27.47],
                            atol=1e-2)

    def test_simulation_2bs_2ue(self):
        self.param.num_base_stations = 1
        self.param.num_clusters = 2
        self.param.mcl = 127

        self.simulation_downlink = SimulationDownlink(self.param)
        # after object instatiation, transmitter and receiver are only arrays
        self.assertEqual(len(self.simulation_downlink.transmitter), 2)
        self.assertEqual(len(self.simulation_downlink.receiver), 2)
        self.assertEqual(self.simulation_downlink.coupling_loss.shape, (2,2))

        # after initialize(), transmitters must be created
        self.simulation_downlink.initialize()
        self.assertEqual(self.simulation_downlink.transmitter.num_stations, 2)

        # it is time to create user equipments
        self.simulation_downlink.create_ue()
        self.simulation_downlink.receiver.x = np.array([-1200, 1700])
        self.simulation_downlink.receiver.y = np.array([0, 0])
        self.assertEqual(self.simulation_downlink.receiver.num_stations, 2)

        self.simulation_downlink.transmitter.tx_antenna = [Antenna(0), Antenna(1)]
        self.simulation_downlink.receiver.rx_antenna = [Antenna(2), Antenna(3)]

        # let's calculate coupling loss
        self.simulation_downlink.calculate_coupling_loss()
        npt.assert_allclose(self.simulation_downlink.coupling_loss, np.array([[110.45, 132.05],[130.27, 119.33]]), atol=1e-2)

        self.simulation_downlink.connect_ue_to_bs()
        self.assertEqual(self.simulation_downlink.link, {0: [0], 1:[1]})

        self.simulation_downlink.scheduler()
        npt.assert_equal(self.simulation_downlink.receiver.bandwidth, 200*np.ones(2))

        self.simulation_downlink.power_control()
        npt.assert_allclose(self.simulation_downlink.transmitter.tx_power[0],
                            [40], atol=1e-2)
        npt.assert_allclose(self.simulation_downlink.transmitter.tx_power[1],
                            [40], atol=1e-2)

        self.simulation_downlink.calculate_sinr()
        npt.assert_allclose(self.simulation_downlink.receiver.rx_power,
                            [-70.45, -79.33], atol=1e-2)
        npt.assert_allclose(self.simulation_downlink.receiver.rx_interference,
                            [-90.27, -92.05], atol=1e-2)
        npt.assert_allclose(self.simulation_downlink.receiver.thermal_noise,
                            -111.96*np.ones(2), atol=1e-2)
        npt.assert_allclose(self.simulation_downlink.receiver.total_interference,
                            [-90.24, -92.01], atol=1e-2)
        npt.assert_allclose(self.simulation_downlink.receiver.sinr,
                            [19.79, 12.68], atol=1e-2)

    def test_simulation_2bs_4ue(self):
        self.param.num_base_stations = 1
        self.param.num_clusters = 2
        self.param.ue_k = 2
        self.param.ue_k_m = 1
        self.param.mcl = 122
        self.param.ho_margin = 3
        self.simulation_downlink = SimulationDownlink(self.param)

        # after object instatiation, transmitter and receiver are only arrays
        self.assertEqual(len(self.simulation_downlink.transmitter), 2)
        self.assertEqual(len(self.simulation_downlink.receiver), 4)
        self.assertEqual(self.simulation_downlink.coupling_loss.shape, (2,4))

        # after initialize(), transmitters must be created
        self.simulation_downlink.initialize()
        self.assertEqual(self.simulation_downlink.transmitter.num_stations, 2)

        # it is time to create user equipments
        self.simulation_downlink.create_ue()
        self.simulation_downlink.receiver.x = np.array([-2000, -500, 400, 1500])
        self.simulation_downlink.receiver.y = np.array([0, 0, 0, 0])
        self.assertEqual(self.simulation_downlink.receiver.num_stations, 4)

        self.simulation_downlink.transmitter.tx_antenna = [Antenna(0), Antenna(1)]
        self.simulation_downlink.receiver.rx_antenna = [Antenna(2), Antenna(3), Antenna(4), Antenna(5)]

        # let's calculate coupling loss
        self.simulation_downlink.calculate_coupling_loss()
        npt.assert_allclose(self.simulation_downlink.coupling_loss,
                            np.array([[124.42,  117.40,  125.35,  129.38], [132.97,  125.95,  116.99,  114.40]]),
                            atol=1e-2)

        # Now we connect base stations to user equipments
        self.simulation_downlink.connect_ue_to_bs()
        self.assertEqual(self.simulation_downlink.link, {0: [0,1], 1: [2,3]})

        # Scheduling algorirhm
        self.simulation_downlink.scheduler()
        npt.assert_equal(self.simulation_downlink.receiver.bandwidth,
                         100*np.ones(4))

        # apply power control to set transmit powers
        self.simulation_downlink.power_control()
        npt.assert_allclose(self.simulation_downlink.transmitter.tx_power[0],
                            [36.98,36.98],
                            atol=1e-2)
        npt.assert_allclose(self.simulation_downlink.transmitter.tx_power[1],
                            [36.98,36.98],
                            atol=1e-2)

        # calculate SINR
        self.simulation_downlink.calculate_sinr()
        npt.assert_allclose(self.simulation_downlink.receiver.rx_power,
                            [-87.43, -80.41, -80.00, -77.41],
                            atol=1e-2)
        npt.assert_allclose(self.simulation_downlink.receiver.rx_interference,
                            [-92.97,  -85.95,  -85.35, -89.38],
                            atol=1e-2)
        npt.assert_allclose(self.simulation_downlink.receiver.thermal_noise,
                            -114.97*np.ones(4),
                            atol=1e-2)
        npt.assert_allclose(self.simulation_downlink.receiver.total_interference,
                            [-92.94, -85.94, -85.34, -89.37],
                            atol=1e-2)
        npt.assert_allclose(self.simulation_downlink.receiver.sinr,
                            [5.50, 5.52, 5.34, 11.95],
                            atol=1e-2)

if __name__ == '__main__':
    unittest.main()<|MERGE_RESOLUTION|>--- conflicted
+++ resolved
@@ -181,11 +181,7 @@
                             [-72.45, -78.47, -84.49, -90.51],
                             atol=1e-2)
         npt.assert_allclose(self.simulation_downlink.receiver.rx_interference,
-<<<<<<< HEAD
-                            [-300,  -300,  -300, -300],
-=======
                             [-500,  -500,  -500, -500], 
->>>>>>> ecadb122
                             atol=1e-2)
         npt.assert_allclose(self.simulation_downlink.receiver.thermal_noise,
                             -117.98*np.ones(4),
