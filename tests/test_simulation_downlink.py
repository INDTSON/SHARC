# -*- coding: utf-8 -*-
"""
Created on Fri Mar 17 16:22:42 2017

@author: edgar
"""

import unittest
import numpy as np
import numpy.testing as npt
import math

from sharc.simulation_downlink import SimulationDownlink
from sharc.parameters.parameters import Parameters
from sharc.antenna.antenna_omni import AntennaOmni
from sharc.station_factory import StationFactory

class SimulationDownlinkTest(unittest.TestCase):

    def setUp(self):
        self.param = Parameters()

        self.param.general.imt_link = "DOWNLINK"
        self.param.general.enable_cochannel = True
        self.param.general.enable_adjacent_channel = False
<<<<<<< HEAD

=======
        
>>>>>>> f2464ef3
        self.param.imt.topology = "SINGLE_BS"
        self.param.imt.num_macrocell_sites = 19
        self.param.imt.num_clusters = 2
        self.param.imt.intersite_distance = 150
        self.param.imt.minimum_separation_distance_bs_ue = 10
        self.param.imt.interfered_with = False
        self.param.imt.frequency = 10000
        self.param.imt.bandwidth = 100
        self.param.imt.rb_bandwidth = 0.180
        self.param.imt.guard_band_ratio = 0.1
        self.param.imt.ho_margin = 3
        self.param.imt.bs_load_probability = 1
        self.param.imt.num_resource_blocks = 10
        self.param.imt.bs_conducted_power = 10
        self.param.imt.bs_height = 6
        self.param.imt.bs_acs = 30
        self.param.imt.bs_noise_figure = 7
        self.param.imt.bs_noise_temperature = 290
        self.param.imt.bs_ohmic_loss = 3
        self.param.imt.ul_attenuation_factor = 0.4
        self.param.imt.ul_sinr_min = -10
        self.param.imt.ul_sinr_max = 22
        self.param.imt.ue_k = 2
        self.param.imt.ue_k_m = 1
        self.param.imt.ue_indoor_percent = 0
        self.param.imt.ue_distribution_distance = "RAYLEIGH"
        self.param.imt.ue_distribution_azimuth = "UNIFORM"
        self.param.imt.ue_distribution_type = "ANGLE_AND_DISTANCE"
        self.param.imt.ue_tx_power_control = "OFF"
        self.param.imt.ue_p_o_pusch = -95
        self.param.imt.ue_alfa = 0.8
        self.param.imt.ue_p_cmax = 20
        self.param.imt.ue_conducted_power = 10
        self.param.imt.ue_height = 1.5
<<<<<<< HEAD
        self.param.imt.ue_aclr = 20
=======
>>>>>>> f2464ef3
        self.param.imt.ue_acs = 25
        self.param.imt.ue_noise_figure = 9
        self.param.imt.ue_ohmic_loss = 3
        self.param.imt.ue_body_loss = 4
        self.param.imt.dl_attenuation_factor = 0.6
        self.param.imt.dl_sinr_min = -10
        self.param.imt.dl_sinr_max = 30
        self.param.imt.channel_model = "FSPL"
        self.param.imt.line_of_sight_prob = 0.75 # probability of line-of-sight (not for FSPL)
        self.param.imt.shadowing = False
        self.param.imt.noise_temperature = 290
        self.param.imt.BOLTZMANN_CONSTANT = 1.38064852e-23

        self.param.antenna_imt.bs_element_pattern = "M2101"
        self.param.antenna_imt.bs_tx_element_max_g = 10
        self.param.antenna_imt.bs_tx_element_phi_3db = 80
        self.param.antenna_imt.bs_tx_element_theta_3db = 80
        self.param.antenna_imt.bs_tx_element_am = 25
        self.param.antenna_imt.bs_tx_element_sla_v = 25
        self.param.antenna_imt.bs_tx_n_rows = 16
        self.param.antenna_imt.bs_tx_n_columns = 16
        self.param.antenna_imt.bs_tx_element_horiz_spacing = 1
        self.param.antenna_imt.bs_tx_element_vert_spacing = 1
        self.param.antenna_imt.bs_rx_element_max_g = 5
        self.param.antenna_imt.bs_rx_element_phi_deg_3db = 65
        self.param.antenna_imt.bs_rx_element_theta_deg_3db = 65
        self.param.antenna_imt.bs_rx_element_am = 30
        self.param.antenna_imt.bs_rx_element_sla_v = 30
        self.param.antenna_imt.bs_rx_n_rows = 2
        self.param.antenna_imt.bs_rx_n_columns = 2
        self.param.antenna_imt.bs_downtilt_deg = 10
        self.param.antenna_imt.bs_rx_element_horiz_spacing = 0.5
        self.param.antenna_imt.bs_rx_element_vert_spacing = 0.5
        self.param.antenna_imt.ue_element_pattern = "M2101"
        self.param.antenna_imt.ue_tx_element_max_g = 5
        self.param.antenna_imt.ue_tx_element_phi_deg_3db = 65
        self.param.antenna_imt.ue_tx_element_theta_deg_3db = 65
        self.param.antenna_imt.ue_tx_element_am = 30
        self.param.antenna_imt.ue_tx_element_sla_v = 30
        self.param.antenna_imt.ue_tx_n_rows = 2
        self.param.antenna_imt.ue_tx_n_columns = 1
        self.param.antenna_imt.ue_tx_element_horiz_spacing = 0.5
        self.param.antenna_imt.ue_tx_element_vert_spacing = 0.5
        self.param.antenna_imt.ue_rx_element_max_g = 10
        self.param.antenna_imt.ue_rx_element_phi_3db = 90
        self.param.antenna_imt.ue_rx_element_theta_3db = 90
        self.param.antenna_imt.ue_rx_element_am = 25
        self.param.antenna_imt.ue_rx_element_sla_v = 25
        self.param.antenna_imt.ue_rx_n_rows = 16
        self.param.antenna_imt.ue_rx_n_columns = 16
        self.param.antenna_imt.ue_rx_element_horiz_spacing = 1
        self.param.antenna_imt.ue_rx_element_vert_spacing = 1

        self.param.fss_ss.frequency = 10000
        self.param.fss_ss.bandwidth = 100
        self.param.fss_ss.acs = 0
        self.param.fss_ss.altitude = 35786000
        self.param.fss_ss.lat_deg = 0
        self.param.fss_ss.azimuth = 0
        self.param.fss_ss.elevation = 270
        self.param.fss_ss.tx_power_density = -30
        self.param.fss_ss.noise_temperature = 950
        self.param.fss_ss.antenna_gain = 51
        self.param.fss_ss.antenna_pattern = "OMNI"
        self.param.fss_ss.imt_altitude = 1000
        self.param.fss_ss.imt_lat_deg = -23.5629739
        self.param.fss_ss.imt_long_diff_deg = (-46.6555132-75)
        self.param.fss_ss.channel_model = "FSPL"
        self.param.fss_ss.line_of_sight_prob = 0.01
        self.param.fss_ss.surf_water_vapour_density = 7.5
        self.param.fss_ss.specific_gaseous_att = 0.1
        self.param.fss_ss.time_ratio = 0.5
        self.param.fss_ss.antenna_l_s = -20
        self.param.fss_ss.acs = 10
        self.param.fss_ss.BOLTZMANN_CONSTANT = 1.38064852e-23
        self.param.fss_ss.EARTH_RADIUS = 6371000

        self.param.fss_es.x = -5000
        self.param.fss_es.y = 0
        self.param.fss_es.height = 10
        self.param.fss_es.elevation = 20
        self.param.fss_es.azimuth = 0
        self.param.fss_es.frequency = 10000
        self.param.fss_es.bandwidth = 100
        self.param.fss_es.acs = 0
        self.param.fss_es.noise_temperature = 100
        self.param.fss_es.tx_power_density = -60
        self.param.fss_es.antenna_gain = 50
        self.param.fss_es.antenna_pattern = "OMNI"
        self.param.fss_es.channel_model = "FSPL"
        self.param.fss_es.line_of_sight_prob = 1
        self.param.fss_es.acs = 10
        self.param.fss_es.BOLTZMANN_CONSTANT = 1.38064852e-23
        self.param.fss_es.EARTH_RADIUS = 6371000


    def test_simulation_2bs_4ue_fss_ss(self):
        self.param.general.system = "FSS_SS"

        self.simulation = SimulationDownlink(self.param)
        self.simulation.initialize()
            
        self.assertTrue(self.simulation.co_channel)

        self.simulation.bs_power_gain = 0
        self.simulation.ue_power_gain = 0

        self.simulation.bs = StationFactory.generate_imt_base_stations(self.param.imt,
                                                                       self.param.antenna_imt,
                                                                       self.simulation.topology)
        self.simulation.bs.antenna = np.array([AntennaOmni(1), AntennaOmni(2)])
        self.simulation.bs.active = np.ones(2, dtype=bool)

        self.simulation.ue = StationFactory.generate_imt_ue(self.param.imt,
                                                            self.param.antenna_imt,
                                                            self.simulation.topology)
        self.simulation.ue.x = np.array([20, 70, 110, 170])
        self.simulation.ue.y = np.array([ 0,  0,   0,   0])
        self.simulation.ue.antenna = np.array([AntennaOmni(10), AntennaOmni(11), AntennaOmni(22), AntennaOmni(23)])
        self.simulation.ue.active = np.ones(4, dtype=bool)

        # test connection method
        self.simulation.connect_ue_to_bs()
        self.assertEqual(self.simulation.link, {0: [0,1], 1: [2,3]})

        # We do not test the selection method here because in this specific
        # scenario we do not want to change the order of the UE's
        #self.simulation.select_ue()

        # test coupling loss method
        self.simulation.coupling_loss_imt = self.simulation.calculate_coupling_loss(self.simulation.bs,
                                                                                    self.simulation.ue,
                                                                                    self.simulation.propagation_imt)
        npt.assert_allclose(self.simulation.coupling_loss_imt,
                            np.array([[78.47-1-10,  89.35-1-11,  93.27-1-22,  97.05-1-23],
                                      [97.55-2-10,  94.72-2-11,  91.53-2-22,  81.99-2-23]]),
                            atol=1e-2)

        # test scheduler and bandwidth allocation
        self.simulation.scheduler()
        bandwidth_per_ue = math.trunc((1 - 0.1)*100/2)
        npt.assert_allclose(self.simulation.ue.bandwidth, bandwidth_per_ue*np.ones(4), atol=1e-2)

        # there is no power control, so BS's will transmit at maximum power
        self.simulation.power_control()
<<<<<<< HEAD
        p_tx = 10 + 0 - 3 - 10*math.log10(2)
        npt.assert_allclose(self.simulation.bs.tx_power[0], np.array([p_tx, p_tx]), atol=1e-2)
        npt.assert_allclose(self.simulation.bs.tx_power[1], np.array([p_tx, p_tx]), atol=1e-2)

        # test method that calculates SINR
=======
        tx_power = 10 - 10*math.log10(2)
        npt.assert_allclose(self.simulation.bs.tx_power[0], np.array([tx_power, tx_power]), atol=1e-2)
        npt.assert_allclose(self.simulation.bs.tx_power[1], np.array([tx_power, tx_power]), atol=1e-2)
        
        # test method that calculates SINR 
>>>>>>> f2464ef3
        self.simulation.calculate_sinr()
        
        # check UE received power
<<<<<<< HEAD
        npt.assert_allclose(self.simulation.ue.rx_power,
                            np.array([p_tx-(78.47-1-10)-7, p_tx-(89.35-1-11)-7, p_tx-(91.53-2-22)-7, p_tx-(81.99-2-23)-7]),
                            atol=1e-2)
        # check UE received interference
        npt.assert_allclose(self.simulation.ue.rx_interference,
                            np.array([p_tx-(97.55-2-10)-7,  p_tx-(94.72-2-11)-7, p_tx-(93.27-1-22)-7, p_tx-(97.05-1-23)-7]),
                            atol=1e-2)
        # check UE thermal noise
        npt.assert_allclose(self.simulation.ue.thermal_noise,
                            10*np.log10(1.38064852e-23*290*bandwidth_per_ue*1e3*1e6) + 9,
                            atol=1e-2)
        # check BS thermal noise + interference
        npt.assert_allclose(self.simulation.ue.total_interference,
                            10*np.log10(np.power(10, 0.1*np.array([p_tx-(97.55-2-10)-7,  p_tx-(94.72-2-11)-7, p_tx-(93.27-1-22)-7, p_tx-(97.05-1-23)-7])) +
                                        np.power(10, 0.1*(-88.44))),
                            atol=1e-2)
        # check SNR
        npt.assert_allclose(self.simulation.ue.snr,
                            np.array([-70.48 - (-88.44),  -80.36 - (-88.44), -70.54 - (-88.44),  -60.00 - (-88.44)]),
                            atol=1e-2)
        # check SINR
        npt.assert_allclose(self.simulation.ue.sinr,
                            np.array([-70.48 - (-85.49), -80.36 - (-83.19), -70.54 - (-73.15), -60.00 - (-75.82)]),
                            atol=1e-2)
=======
        rx_power = np.array([tx_power-3-(78.47-1-10)-4-3, tx_power-3-(89.35-1-11)-4-3, tx_power-3-(91.53-2-22)-4-3, tx_power-3-(81.99-2-23)-4-3])
        npt.assert_allclose(self.simulation.ue.rx_power, rx_power, atol=1e-2)
        
        # check UE received interference
        rx_interference = np.array([tx_power-3-(97.55-2-10)-4-3,  tx_power-3-(94.72-2-11)-4-3, tx_power-3-(93.27-1-22)-4-3, tx_power-3-(97.05-1-23)-4-3])
        npt.assert_allclose(self.simulation.ue.rx_interference, rx_interference, atol=1e-2)
        
        # check UE thermal noise
        thermal_noise = 10*np.log10(1.38064852e-23*290*bandwidth_per_ue*1e3*1e6) + 9
        npt.assert_allclose(self.simulation.ue.thermal_noise, thermal_noise, atol=1e-2)

        # check UE thermal noise + interference
        total_interference = 10*np.log10(np.power(10, 0.1*rx_interference) + np.power(10, 0.1*thermal_noise))
        npt.assert_allclose(self.simulation.ue.total_interference, total_interference, atol=1e-2)
        
        # check SNR 
        npt.assert_allclose(self.simulation.ue.snr, rx_power - thermal_noise, atol=1e-2)   
        
        # check SINR
        npt.assert_allclose(self.simulation.ue.sinr, rx_power - total_interference, atol=1e-2)        
>>>>>>> f2464ef3

        self.simulation.system = StationFactory.generate_fss_space_station(self.param.fss_ss)
        self.simulation.system.x = np.array([0.01]) # avoids zero-division
        self.simulation.system.y = np.array([0])
        self.simulation.system.height = np.array([self.param.fss_ss.altitude])

        # test the method that calculates interference from IMT UE to FSS space station
        self.simulation.calculate_external_interference()
        
        # check coupling loss
        coupling_loss_imt_system = np.array([203.52-51-1, 203.52-51-1, 203.52-51-2, 203.52-51-2])
        npt.assert_allclose(self.simulation.coupling_loss_imt_system, 
                            coupling_loss_imt_system,
                            atol=1e-2)
        
        # check interference generated by BS to FSS space station
<<<<<<< HEAD
        interference = 10 - 10*np.log10(2) - np.array([203.52-51-1, 203.52-51-1, 203.52-51-2, 203.52-51-2])- 3 + 10*math.log10(45/100) - 3
=======
        interference = tx_power - 3 - coupling_loss_imt_system
>>>>>>> f2464ef3
        rx_interference = 10*math.log10(np.sum(np.power(10, 0.1*interference)))
        self.assertAlmostEqual(self.simulation.system.rx_interference,
                               rx_interference,
                               delta=.01)
        
        # check FSS space station thermal noise
        thermal_noise = 10*np.log10(1.38064852e-23*950*1e3*100*1e6)
        self.assertAlmostEqual(self.simulation.system.thermal_noise,
                               thermal_noise,
                               delta=.01)
<<<<<<< HEAD
        # check INR at FSS space station
        self.assertAlmostEqual(self.simulation.system.inr,
                               np.array([ -147.448 - (-88.821) ]),
                               delta=.01)

    
=======
        
        # check INR at FSS space station
        self.assertAlmostEqual(self.simulation.system.inr, 
                               np.array([ rx_interference - thermal_noise ]),
                               delta=.01)        
       
        
>>>>>>> f2464ef3
    def test_simulation_2bs_4ue_fss_es(self):
        self.param.general.system = "FSS_ES"

        self.simulation = SimulationDownlink(self.param)
        self.simulation.initialize()


        self.simulation.bs_power_gain = 0
        self.simulation.ue_power_gain = 0

        self.simulation.bs = StationFactory.generate_imt_base_stations(self.param.imt,
                                                                       self.param.antenna_imt,
                                                                       self.simulation.topology)
        self.simulation.bs.antenna = np.array([AntennaOmni(1), AntennaOmni(2)])
        self.simulation.bs.active = np.ones(2, dtype=bool)

        self.simulation.ue = StationFactory.generate_imt_ue(self.param.imt,
                                                            self.param.antenna_imt,
                                                            self.simulation.topology)
        self.simulation.ue.x = np.array([20, 70, 110, 170])
        self.simulation.ue.y = np.array([ 0,  0,   0,   0])
        self.simulation.ue.antenna = np.array([AntennaOmni(10), AntennaOmni(11), AntennaOmni(22), AntennaOmni(23)])
        self.simulation.ue.active = np.ones(4, dtype=bool)

        self.simulation.connect_ue_to_bs()
        self.simulation.coupling_loss_imt = self.simulation.calculate_coupling_loss(self.simulation.bs,
                                                                                    self.simulation.ue,
                                                                                    self.simulation.propagation_imt)
        self.simulation.scheduler()
        self.simulation.power_control()
        self.simulation.calculate_sinr()
<<<<<<< HEAD

        # check UE thermal noise
        bandwidth_per_ue = math.trunc((1 - 0.1)*100/2)
        thermal_noise = 10*np.log10(1.38064852e-23*290*bandwidth_per_ue*1e3*1e6) + 9
        npt.assert_allclose(self.simulation.ue.thermal_noise,
                            thermal_noise,
                            atol=1e-2)

        # check SINR
        npt.assert_allclose(self.simulation.ue.sinr,
                            np.array([-70.48 - (-85.49), -80.36 - (-83.19), -70.54 - (-73.15), -60.00 - (-75.82)]),
                            atol=1e-2)
=======
        
        bandwidth_per_ue = math.trunc((1 - 0.1)*100/2)
        
        tx_power = 10 - 10*math.log10(2)
        npt.assert_allclose(self.simulation.bs.tx_power[0], np.array([tx_power, tx_power]), atol=1e-2)
        npt.assert_allclose(self.simulation.bs.tx_power[1], np.array([tx_power, tx_power]), atol=1e-2)        
        
        # check UE received power
        rx_power = np.array([tx_power-3-(78.47-1-10)-4-3, tx_power-3-(89.35-1-11)-4-3, tx_power-3-(91.53-2-22)-4-3, tx_power-3-(81.99-2-23)-4-3])
        npt.assert_allclose(self.simulation.ue.rx_power, rx_power, atol=1e-2)        
        
        # check UE received interference
        rx_interference = np.array([tx_power-3-(97.55-2-10)-4-3,  tx_power-3-(94.72-2-11)-4-3, tx_power-3-(93.27-1-22)-4-3, tx_power-3-(97.05-1-23)-4-3])
        npt.assert_allclose(self.simulation.ue.rx_interference, rx_interference, atol=1e-2)
        
        # check UE thermal noise
        thermal_noise = 10*np.log10(1.38064852e-23*290*bandwidth_per_ue*1e3*1e6) + 9
        npt.assert_allclose(self.simulation.ue.thermal_noise, thermal_noise, atol=1e-2)
>>>>>>> f2464ef3

        # check UE thermal noise + interference
        total_interference = 10*np.log10(np.power(10, 0.1*rx_interference) + np.power(10, 0.1*thermal_noise))
        npt.assert_allclose(self.simulation.ue.total_interference, total_interference, atol=1e-2)        
        
        self.simulation.system = StationFactory.generate_fss_earth_station(self.param.fss_es)
        self.simulation.system.x = np.array([-2000])
        self.simulation.system.y = np.array([0])
        self.simulation.system.height = np.array([self.param.fss_es.height])

        # what if FSS ES is the interferer?
        self.simulation.calculate_sinr_ext()
<<<<<<< HEAD
        npt.assert_allclose(self.simulation.coupling_loss_imt_system,
                            np.array([118.55-50-10,  118.76-50-11,  118.93-50-22,  119.17-50-23]),
=======
        
        # check coupling loss between FSS_ES and IMT_UE
        coupling_loss_imt_system = np.array([118.55-50-10,  118.76-50-11,  118.93-50-22,  119.17-50-23])
        npt.assert_allclose(self.simulation.coupling_loss_imt_system, 
                            coupling_loss_imt_system, 
>>>>>>> f2464ef3
                            atol=1e-2)

        # check interference from FSS_ES to IMT_UE
        system_tx_power = -60 + 10*math.log10(bandwidth_per_ue*1e6) + 30
<<<<<<< HEAD
        npt.assert_allclose(self.simulation.ue.ext_interference,
                            np.array([system_tx_power - (118.55-50-10) - 7,  system_tx_power - (118.76-50-11) - 7,  system_tx_power - (118.93-50-22) - 7,  system_tx_power - (119.17-50-23) - 7]),
                            atol=1e-2)

        interference = 10*np.log10(np.power(10, 0.1*np.array([ -85.49, -83.19, -73.15, -75.82 ])) \
                                 + np.power(10, 0.1*np.array([ -19.02, -18.23,  -7.40,  -6.64 ])))

        npt.assert_allclose(self.simulation.ue.sinr_ext,
                            np.array([-70.48, -80.36, -70.54, -60.00]) - interference,
                            atol=1e-2)

        npt.assert_allclose(self.simulation.ue.inr,
                            interference - thermal_noise,
=======
        ext_interference = system_tx_power - coupling_loss_imt_system - 3 - 4
        npt.assert_allclose(self.simulation.ue.ext_interference, 
                            ext_interference, 
                            atol=1e-2)
        
        ext_interference_total = 10*np.log10(np.power(10, 0.1*total_interference) \
                                           + np.power(10, 0.1*ext_interference))
        
        npt.assert_allclose(self.simulation.ue.sinr_ext, 
                            rx_power - ext_interference_total, 
                            atol=1e-2)       
        
        npt.assert_allclose(self.simulation.ue.inr, 
                            ext_interference - thermal_noise, 
>>>>>>> f2464ef3
                            atol=1e-2)

        # what if IMT is interferer?
        self.simulation.calculate_external_interference()
<<<<<<< HEAD
        npt.assert_allclose(self.simulation.coupling_loss_imt_system,
                            np.array([118.47-50-1,  118.47-50-1,  119.29-50-2,  119.29-50-2]),
=======
        
        # check coupling loss from IMT_BS to FSS_ES
        coupling_loss_imt_system = np.array([118.47-50-1,  118.47-50-1,  119.29-50-2,  119.29-50-2])
        npt.assert_allclose(self.simulation.coupling_loss_imt_system, 
                            coupling_loss_imt_system, 
>>>>>>> f2464ef3
                            atol=1e-2)

        interference = tx_power - 3 - np.array([118.47-50-1,  118.47-50-1,  119.29-50-2,  119.29-50-2])
        rx_interference = 10*math.log10(np.sum(np.power(10, 0.1*interference)))
        self.assertAlmostEqual(self.simulation.system.rx_interference,
                               rx_interference,
                               delta=.01)

        # check FSS Earth station thermal noise
        thermal_noise = 10*np.log10(1.38064852e-23*100*1e3*100*1e6)
        self.assertAlmostEqual(self.simulation.system.thermal_noise,
                               thermal_noise,
<<<<<<< HEAD
                               delta=.01)
        # check INR at FSS Earth station
        self.assertAlmostEqual(self.simulation.system.inr,
                               np.array([ rx_interference - (-98.599) ]),
                               delta=.01)

=======
                               delta=.01)      

        # check INR at FSS Earth station
        self.assertAlmostEqual(self.simulation.system.inr, 
                               np.array([ rx_interference - thermal_noise ]),
                               delta=.01)        
        
        
>>>>>>> f2464ef3
    def test_calculate_bw_weights(self):
        self.param.general.system = "FSS_ES"
        self.simulation = SimulationDownlink(self.param)

        bw_imt = 200
        bw_sys = 33.33
        ue_k = 3
        ref_weights = np.array([ 0.5, 0, 0])
        weights = self.simulation.calculate_bw_weights(bw_imt, bw_sys, ue_k)
        npt.assert_allclose(ref_weights, weights, atol=1e-2)

        bw_imt = 100
        bw_sys = 25
        ue_k = 3
        ref_weights = np.array([ 0.75, 0, 0])
        weights = self.simulation.calculate_bw_weights(bw_imt, bw_sys, ue_k)
        npt.assert_allclose(ref_weights, weights, atol=1e-2)

        bw_imt = 200
        bw_sys = 66.67
        ue_k = 3
        ref_weights = np.array([ 1, 0, 0])
        weights = self.simulation.calculate_bw_weights(bw_imt, bw_sys, ue_k)
        npt.assert_allclose(ref_weights, weights, atol=1e-2)

        bw_imt = 400
        bw_sys = 200
        ue_k = 3
        ref_weights = np.array([ 1, 0.49, 0])
        weights = self.simulation.calculate_bw_weights(bw_imt, bw_sys, ue_k)
        npt.assert_allclose(ref_weights, weights, atol=1e-2)

        bw_imt = 200
        bw_sys = 133.33
        ue_k = 3
        ref_weights = np.array([ 1, 1, 0])
        weights = self.simulation.calculate_bw_weights(bw_imt, bw_sys, ue_k)
        npt.assert_allclose(ref_weights, weights, atol=1e-2)

        bw_imt = 200
        bw_sys = 150
        ue_k = 3
        ref_weights = np.array([ 1, 1, 0.25])
        weights = self.simulation.calculate_bw_weights(bw_imt, bw_sys, ue_k)
        npt.assert_allclose(ref_weights, weights, atol=1e-2)

        bw_imt = 150
        bw_sys = 150
        ue_k = 3
        ref_weights = np.array([ 1, 1, 1])
        weights = self.simulation.calculate_bw_weights(bw_imt, bw_sys, ue_k)
        npt.assert_allclose(ref_weights, weights, atol=1e-2)

        bw_imt = 200
        bw_sys = 300
        ue_k = 3
        ref_weights = np.array([ 1, 1, 1])
        weights = self.simulation.calculate_bw_weights(bw_imt, bw_sys, ue_k)
        npt.assert_allclose(ref_weights, weights, atol=1e-2)

        bw_imt = 200
        bw_sys = 50
        ue_k = 2
        ref_weights = np.array([ 0.5, 0])
        weights = self.simulation.calculate_bw_weights(bw_imt, bw_sys, ue_k)
        npt.assert_allclose(ref_weights, weights, atol=1e-2)

        bw_imt = 100
        bw_sys = 60
        ue_k = 2
        ref_weights = np.array([ 1, 0.2])
        weights = self.simulation.calculate_bw_weights(bw_imt, bw_sys, ue_k)
        npt.assert_allclose(ref_weights, weights, atol=1e-2)

        bw_imt = 300
        bw_sys = 300
        ue_k = 2
        ref_weights = np.array([ 1, 1])
        weights = self.simulation.calculate_bw_weights(bw_imt, bw_sys, ue_k)
        npt.assert_allclose(ref_weights, weights, atol=1e-2)

        bw_imt = 100
        bw_sys = 50
        ue_k = 1
        ref_weights = np.array([ 0.5 ])
        weights = self.simulation.calculate_bw_weights(bw_imt, bw_sys, ue_k)
        npt.assert_allclose(ref_weights, weights, atol=1e-2)

        bw_imt = 200
        bw_sys = 180
        ue_k = 1
        ref_weights = np.array([ 0.9])
        weights = self.simulation.calculate_bw_weights(bw_imt, bw_sys, ue_k)
        npt.assert_allclose(ref_weights, weights, atol=1e-2)




if __name__ == '__main__':
    unittest.main()<|MERGE_RESOLUTION|>--- conflicted
+++ resolved
@@ -23,11 +23,7 @@
         self.param.general.imt_link = "DOWNLINK"
         self.param.general.enable_cochannel = True
         self.param.general.enable_adjacent_channel = False
-<<<<<<< HEAD
-
-=======
-        
->>>>>>> f2464ef3
+        
         self.param.imt.topology = "SINGLE_BS"
         self.param.imt.num_macrocell_sites = 19
         self.param.imt.num_clusters = 2
@@ -62,10 +58,6 @@
         self.param.imt.ue_p_cmax = 20
         self.param.imt.ue_conducted_power = 10
         self.param.imt.ue_height = 1.5
-<<<<<<< HEAD
-        self.param.imt.ue_aclr = 20
-=======
->>>>>>> f2464ef3
         self.param.imt.ue_acs = 25
         self.param.imt.ue_noise_figure = 9
         self.param.imt.ue_ohmic_loss = 3
@@ -139,27 +131,28 @@
         self.param.fss_ss.specific_gaseous_att = 0.1
         self.param.fss_ss.time_ratio = 0.5
         self.param.fss_ss.antenna_l_s = -20
-        self.param.fss_ss.acs = 10
+        self.param.fss_ss.acs = 0
         self.param.fss_ss.BOLTZMANN_CONSTANT = 1.38064852e-23
         self.param.fss_ss.EARTH_RADIUS = 6371000
 
         self.param.fss_es.x = -5000
         self.param.fss_es.y = 0
+        self.param.fss_es.location = "FIXED"
         self.param.fss_es.height = 10
-        self.param.fss_es.elevation = 20
-        self.param.fss_es.azimuth = 0
+        self.param.fss_es.elevation_min = 20
+        self.param.fss_es.elevation_max = 20
+        self.param.fss_es.azimuth = "0"
         self.param.fss_es.frequency = 10000
         self.param.fss_es.bandwidth = 100
-        self.param.fss_es.acs = 0
         self.param.fss_es.noise_temperature = 100
         self.param.fss_es.tx_power_density = -60
         self.param.fss_es.antenna_gain = 50
         self.param.fss_es.antenna_pattern = "OMNI"
         self.param.fss_es.channel_model = "FSPL"
         self.param.fss_es.line_of_sight_prob = 1
-        self.param.fss_es.acs = 10
+        self.param.fss_es.acs = 0
         self.param.fss_es.BOLTZMANN_CONSTANT = 1.38064852e-23
-        self.param.fss_es.EARTH_RADIUS = 6371000
+        self.param.fss_es.EARTH_RADIUS = 6371000  
 
 
     def test_simulation_2bs_4ue_fss_ss(self):
@@ -211,48 +204,15 @@
 
         # there is no power control, so BS's will transmit at maximum power
         self.simulation.power_control()
-<<<<<<< HEAD
-        p_tx = 10 + 0 - 3 - 10*math.log10(2)
-        npt.assert_allclose(self.simulation.bs.tx_power[0], np.array([p_tx, p_tx]), atol=1e-2)
-        npt.assert_allclose(self.simulation.bs.tx_power[1], np.array([p_tx, p_tx]), atol=1e-2)
-
-        # test method that calculates SINR
-=======
+
         tx_power = 10 - 10*math.log10(2)
         npt.assert_allclose(self.simulation.bs.tx_power[0], np.array([tx_power, tx_power]), atol=1e-2)
         npt.assert_allclose(self.simulation.bs.tx_power[1], np.array([tx_power, tx_power]), atol=1e-2)
         
         # test method that calculates SINR 
->>>>>>> f2464ef3
         self.simulation.calculate_sinr()
         
         # check UE received power
-<<<<<<< HEAD
-        npt.assert_allclose(self.simulation.ue.rx_power,
-                            np.array([p_tx-(78.47-1-10)-7, p_tx-(89.35-1-11)-7, p_tx-(91.53-2-22)-7, p_tx-(81.99-2-23)-7]),
-                            atol=1e-2)
-        # check UE received interference
-        npt.assert_allclose(self.simulation.ue.rx_interference,
-                            np.array([p_tx-(97.55-2-10)-7,  p_tx-(94.72-2-11)-7, p_tx-(93.27-1-22)-7, p_tx-(97.05-1-23)-7]),
-                            atol=1e-2)
-        # check UE thermal noise
-        npt.assert_allclose(self.simulation.ue.thermal_noise,
-                            10*np.log10(1.38064852e-23*290*bandwidth_per_ue*1e3*1e6) + 9,
-                            atol=1e-2)
-        # check BS thermal noise + interference
-        npt.assert_allclose(self.simulation.ue.total_interference,
-                            10*np.log10(np.power(10, 0.1*np.array([p_tx-(97.55-2-10)-7,  p_tx-(94.72-2-11)-7, p_tx-(93.27-1-22)-7, p_tx-(97.05-1-23)-7])) +
-                                        np.power(10, 0.1*(-88.44))),
-                            atol=1e-2)
-        # check SNR
-        npt.assert_allclose(self.simulation.ue.snr,
-                            np.array([-70.48 - (-88.44),  -80.36 - (-88.44), -70.54 - (-88.44),  -60.00 - (-88.44)]),
-                            atol=1e-2)
-        # check SINR
-        npt.assert_allclose(self.simulation.ue.sinr,
-                            np.array([-70.48 - (-85.49), -80.36 - (-83.19), -70.54 - (-73.15), -60.00 - (-75.82)]),
-                            atol=1e-2)
-=======
         rx_power = np.array([tx_power-3-(78.47-1-10)-4-3, tx_power-3-(89.35-1-11)-4-3, tx_power-3-(91.53-2-22)-4-3, tx_power-3-(81.99-2-23)-4-3])
         npt.assert_allclose(self.simulation.ue.rx_power, rx_power, atol=1e-2)
         
@@ -273,7 +233,6 @@
         
         # check SINR
         npt.assert_allclose(self.simulation.ue.sinr, rx_power - total_interference, atol=1e-2)        
->>>>>>> f2464ef3
 
         self.simulation.system = StationFactory.generate_fss_space_station(self.param.fss_ss)
         self.simulation.system.x = np.array([0.01]) # avoids zero-division
@@ -290,11 +249,7 @@
                             atol=1e-2)
         
         # check interference generated by BS to FSS space station
-<<<<<<< HEAD
-        interference = 10 - 10*np.log10(2) - np.array([203.52-51-1, 203.52-51-1, 203.52-51-2, 203.52-51-2])- 3 + 10*math.log10(45/100) - 3
-=======
         interference = tx_power - 3 - coupling_loss_imt_system
->>>>>>> f2464ef3
         rx_interference = 10*math.log10(np.sum(np.power(10, 0.1*interference)))
         self.assertAlmostEqual(self.simulation.system.rx_interference,
                                rx_interference,
@@ -305,22 +260,12 @@
         self.assertAlmostEqual(self.simulation.system.thermal_noise,
                                thermal_noise,
                                delta=.01)
-<<<<<<< HEAD
-        # check INR at FSS space station
-        self.assertAlmostEqual(self.simulation.system.inr,
-                               np.array([ -147.448 - (-88.821) ]),
-                               delta=.01)
-
-    
-=======
         
         # check INR at FSS space station
         self.assertAlmostEqual(self.simulation.system.inr, 
                                np.array([ rx_interference - thermal_noise ]),
                                delta=.01)        
        
-        
->>>>>>> f2464ef3
     def test_simulation_2bs_4ue_fss_es(self):
         self.param.general.system = "FSS_ES"
 
@@ -352,20 +297,6 @@
         self.simulation.scheduler()
         self.simulation.power_control()
         self.simulation.calculate_sinr()
-<<<<<<< HEAD
-
-        # check UE thermal noise
-        bandwidth_per_ue = math.trunc((1 - 0.1)*100/2)
-        thermal_noise = 10*np.log10(1.38064852e-23*290*bandwidth_per_ue*1e3*1e6) + 9
-        npt.assert_allclose(self.simulation.ue.thermal_noise,
-                            thermal_noise,
-                            atol=1e-2)
-
-        # check SINR
-        npt.assert_allclose(self.simulation.ue.sinr,
-                            np.array([-70.48 - (-85.49), -80.36 - (-83.19), -70.54 - (-73.15), -60.00 - (-75.82)]),
-                            atol=1e-2)
-=======
         
         bandwidth_per_ue = math.trunc((1 - 0.1)*100/2)
         
@@ -384,7 +315,6 @@
         # check UE thermal noise
         thermal_noise = 10*np.log10(1.38064852e-23*290*bandwidth_per_ue*1e3*1e6) + 9
         npt.assert_allclose(self.simulation.ue.thermal_noise, thermal_noise, atol=1e-2)
->>>>>>> f2464ef3
 
         # check UE thermal noise + interference
         total_interference = 10*np.log10(np.power(10, 0.1*rx_interference) + np.power(10, 0.1*thermal_noise))
@@ -397,35 +327,15 @@
 
         # what if FSS ES is the interferer?
         self.simulation.calculate_sinr_ext()
-<<<<<<< HEAD
-        npt.assert_allclose(self.simulation.coupling_loss_imt_system,
-                            np.array([118.55-50-10,  118.76-50-11,  118.93-50-22,  119.17-50-23]),
-=======
         
         # check coupling loss between FSS_ES and IMT_UE
         coupling_loss_imt_system = np.array([118.55-50-10,  118.76-50-11,  118.93-50-22,  119.17-50-23])
         npt.assert_allclose(self.simulation.coupling_loss_imt_system, 
                             coupling_loss_imt_system, 
->>>>>>> f2464ef3
                             atol=1e-2)
 
         # check interference from FSS_ES to IMT_UE
         system_tx_power = -60 + 10*math.log10(bandwidth_per_ue*1e6) + 30
-<<<<<<< HEAD
-        npt.assert_allclose(self.simulation.ue.ext_interference,
-                            np.array([system_tx_power - (118.55-50-10) - 7,  system_tx_power - (118.76-50-11) - 7,  system_tx_power - (118.93-50-22) - 7,  system_tx_power - (119.17-50-23) - 7]),
-                            atol=1e-2)
-
-        interference = 10*np.log10(np.power(10, 0.1*np.array([ -85.49, -83.19, -73.15, -75.82 ])) \
-                                 + np.power(10, 0.1*np.array([ -19.02, -18.23,  -7.40,  -6.64 ])))
-
-        npt.assert_allclose(self.simulation.ue.sinr_ext,
-                            np.array([-70.48, -80.36, -70.54, -60.00]) - interference,
-                            atol=1e-2)
-
-        npt.assert_allclose(self.simulation.ue.inr,
-                            interference - thermal_noise,
-=======
         ext_interference = system_tx_power - coupling_loss_imt_system - 3 - 4
         npt.assert_allclose(self.simulation.ue.ext_interference, 
                             ext_interference, 
@@ -440,21 +350,15 @@
         
         npt.assert_allclose(self.simulation.ue.inr, 
                             ext_interference - thermal_noise, 
->>>>>>> f2464ef3
                             atol=1e-2)
 
         # what if IMT is interferer?
         self.simulation.calculate_external_interference()
-<<<<<<< HEAD
-        npt.assert_allclose(self.simulation.coupling_loss_imt_system,
-                            np.array([118.47-50-1,  118.47-50-1,  119.29-50-2,  119.29-50-2]),
-=======
         
         # check coupling loss from IMT_BS to FSS_ES
         coupling_loss_imt_system = np.array([118.47-50-1,  118.47-50-1,  119.29-50-2,  119.29-50-2])
         npt.assert_allclose(self.simulation.coupling_loss_imt_system, 
                             coupling_loss_imt_system, 
->>>>>>> f2464ef3
                             atol=1e-2)
 
         interference = tx_power - 3 - np.array([118.47-50-1,  118.47-50-1,  119.29-50-2,  119.29-50-2])
@@ -467,14 +371,6 @@
         thermal_noise = 10*np.log10(1.38064852e-23*100*1e3*100*1e6)
         self.assertAlmostEqual(self.simulation.system.thermal_noise,
                                thermal_noise,
-<<<<<<< HEAD
-                               delta=.01)
-        # check INR at FSS Earth station
-        self.assertAlmostEqual(self.simulation.system.inr,
-                               np.array([ rx_interference - (-98.599) ]),
-                               delta=.01)
-
-=======
                                delta=.01)      
 
         # check INR at FSS Earth station
@@ -482,8 +378,6 @@
                                np.array([ rx_interference - thermal_noise ]),
                                delta=.01)        
         
-        
->>>>>>> f2464ef3
     def test_calculate_bw_weights(self):
         self.param.general.system = "FSS_ES"
         self.simulation = SimulationDownlink(self.param)
