--- conflicted
+++ resolved
@@ -24,7 +24,8 @@
         self.param.general.imt_link = "DOWNLINK"
         self.param.general.enable_cochannel = True
         self.param.general.enable_adjacent_channel = False
-        
+        self.param.general.overwrite_output = True
+
         self.param.imt.topology = "SINGLE_BS"
         self.param.imt.num_macrocell_sites = 19
         self.param.imt.num_clusters = 2
@@ -56,7 +57,7 @@
         self.param.imt.ue_distribution_type = "ANGLE_AND_DISTANCE"
         self.param.imt.ue_tx_power_control = "OFF"
         self.param.imt.ue_p_o_pusch = -95
-        self.param.imt.ue_alfa = 0.8
+        self.param.imt.ue_alpha = 0.8
         self.param.imt.ue_p_cmax = 20
         self.param.imt.ue_conducted_power = 10
         self.param.imt.ue_height = 1.5
@@ -154,8 +155,8 @@
         self.param.fss_es.line_of_sight_prob = 1
         self.param.fss_es.acs = 0
         self.param.fss_es.BOLTZMANN_CONSTANT = 1.38064852e-23
-        self.param.fss_es.EARTH_RADIUS = 6371000  
-        
+        self.param.fss_es.EARTH_RADIUS = 6371000
+
         self.param.ras.x = -5000
         self.param.ras.y = 0
         self.param.ras.height = 10
@@ -171,7 +172,7 @@
         self.param.ras.acs = 0
         self.param.ras.antenna_pattern = "OMNI"
         self.param.ras.channel_model = "FSPL"
-        self.param.ras.line_of_sight_prob = 1 
+        self.param.ras.line_of_sight_prob = 1
         self.param.ras.BOLTZMANN_CONSTANT = 1.38064852e-23
         self.param.ras.EARTH_RADIUS = 6371000
         self.param.ras.SPEED_OF_LIGHT = 299792458
@@ -180,9 +181,9 @@
     def test_simulation_2bs_4ue_fss_ss(self):
         self.param.general.system = "FSS_SS"
 
-        self.simulation = SimulationDownlink(self.param)
+        self.simulation = SimulationDownlink(self.param, "")
         self.simulation.initialize()
-            
+
         self.assertTrue(self.simulation.co_channel)
 
         self.simulation.bs_power_gain = 0
@@ -213,10 +214,10 @@
         # We do not test the selection method here because in this specific
         # scenario we do not want to change the order of the UE's
 
-        self.simulation.propagation_imt = PropagationFactory.createPropagation(self.param.imt.channel_model,
-                                                                               random_number_gen)
-        self.simulation.propagation_system = PropagationFactory.createPropagation(self.param.fss_ss.channel_model,
-                                                                                  random_number_gen)
+        self.simulation.propagation_imt = PropagationFactory.create_propagation(self.param.imt.channel_model,
+                                                                                self.param, random_number_gen)
+        self.simulation.propagation_system = PropagationFactory.create_propagation(self.param.fss_ss.channel_model,
+                                                                                   self.param, random_number_gen)
 
         # test coupling loss method
         self.simulation.coupling_loss_imt = self.simulation.calculate_coupling_loss(self.simulation.bs,
@@ -238,18 +239,18 @@
         tx_power = 10 - 10*math.log10(2)
         npt.assert_allclose(self.simulation.bs.tx_power[0], np.array([tx_power, tx_power]), atol=1e-2)
         npt.assert_allclose(self.simulation.bs.tx_power[1], np.array([tx_power, tx_power]), atol=1e-2)
-        
-        # test method that calculates SINR 
+
+        # test method that calculates SINR
         self.simulation.calculate_sinr()
-        
+
         # check UE received power
         rx_power = np.array([tx_power-3-(78.47-1-10)-4-3, tx_power-3-(89.35-1-11)-4-3, tx_power-3-(91.53-2-22)-4-3, tx_power-3-(81.99-2-23)-4-3])
         npt.assert_allclose(self.simulation.ue.rx_power, rx_power, atol=1e-2)
-        
+
         # check UE received interference
         rx_interference = np.array([tx_power-3-(97.55-2-10)-4-3,  tx_power-3-(94.72-2-11)-4-3, tx_power-3-(93.27-1-22)-4-3, tx_power-3-(97.05-1-23)-4-3])
         npt.assert_allclose(self.simulation.ue.rx_interference, rx_interference, atol=1e-2)
-        
+
         # check UE thermal noise
         thermal_noise = 10*np.log10(1.38064852e-23*290*bandwidth_per_ue*1e3*1e6) + 9
         npt.assert_allclose(self.simulation.ue.thermal_noise, thermal_noise, atol=1e-2)
@@ -257,12 +258,12 @@
         # check UE thermal noise + interference
         total_interference = 10*np.log10(np.power(10, 0.1*rx_interference) + np.power(10, 0.1*thermal_noise))
         npt.assert_allclose(self.simulation.ue.total_interference, total_interference, atol=1e-2)
-        
-        # check SNR 
-        npt.assert_allclose(self.simulation.ue.snr, rx_power - thermal_noise, atol=1e-2)   
-        
+
+        # check SNR
+        npt.assert_allclose(self.simulation.ue.snr, rx_power - thermal_noise, atol=1e-2)
+
         # check SINR
-        npt.assert_allclose(self.simulation.ue.sinr, rx_power - total_interference, atol=1e-2)        
+        npt.assert_allclose(self.simulation.ue.sinr, rx_power - total_interference, atol=1e-2)
 
         self.simulation.system = StationFactory.generate_fss_space_station(self.param.fss_ss)
         self.simulation.system.x = np.array([0.01]) # avoids zero-division
@@ -271,174 +272,53 @@
 
         # test the method that calculates interference from IMT UE to FSS space station
         self.simulation.calculate_external_interference()
-        
+
         # check coupling loss
         coupling_loss_imt_system = np.array([203.52-51-1, 203.52-51-1, 203.52-51-2, 203.52-51-2])
-        npt.assert_allclose(self.simulation.coupling_loss_imt_system, 
+        npt.assert_allclose(self.simulation.coupling_loss_imt_system,
                             coupling_loss_imt_system,
                             atol=1e-2)
-        
+
         # check interference generated by BS to FSS space station
         interference = tx_power - 3 - coupling_loss_imt_system
         rx_interference = 10*math.log10(np.sum(np.power(10, 0.1*interference)))
         self.assertAlmostEqual(self.simulation.system.rx_interference,
                                rx_interference,
                                delta=.01)
-        
+
         # check FSS space station thermal noise
         thermal_noise = 10*np.log10(1.38064852e-23*950*1e3*100*1e6)
         self.assertAlmostEqual(self.simulation.system.thermal_noise,
                                thermal_noise,
                                delta=.01)
-        
+
         # check INR at FSS space station
-<<<<<<< HEAD
         self.assertAlmostEqual(self.simulation.system.inr,
                                np.array([ -147.448 - (-88.821) ]),
                                delta=.01)
-
-=======
-        self.assertAlmostEqual(self.simulation.system.inr, 
+        self.assertAlmostEqual(self.simulation.system.inr,
                                np.array([ rx_interference - thermal_noise ]),
-                               delta=.01)        
-       
+                               delta=.01)
+
     def test_simulation_2bs_4ue_fss_es(self):
         self.param.general.system = "FSS_ES"
 
-        self.simulation = SimulationDownlink(self.param)
+        self.simulation = SimulationDownlink(self.param, "")
         self.simulation.initialize()
 
 
         self.simulation.bs_power_gain = 0
         self.simulation.ue_power_gain = 0
 
-        self.simulation.bs = StationFactory.generate_imt_base_stations(self.param.imt,
-                                                                       self.param.antenna_imt,
-                                                                       self.simulation.topology)
-        self.simulation.bs.antenna = np.array([AntennaOmni(1), AntennaOmni(2)])
-        self.simulation.bs.active = np.ones(2, dtype=bool)
-
-        self.simulation.ue = StationFactory.generate_imt_ue(self.param.imt,
-                                                            self.param.antenna_imt,
-                                                            self.simulation.topology)
-        self.simulation.ue.x = np.array([20, 70, 110, 170])
-        self.simulation.ue.y = np.array([ 0,  0,   0,   0])
-        self.simulation.ue.antenna = np.array([AntennaOmni(10), AntennaOmni(11), AntennaOmni(22), AntennaOmni(23)])
-        self.simulation.ue.active = np.ones(4, dtype=bool)
-
-        self.simulation.connect_ue_to_bs()
-        self.simulation.coupling_loss_imt = self.simulation.calculate_coupling_loss(self.simulation.bs,
-                                                                                    self.simulation.ue,
-                                                                                    self.simulation.propagation_imt)
-        self.simulation.scheduler()
-        self.simulation.power_control()
-        self.simulation.calculate_sinr()
-        
-        bandwidth_per_ue = math.trunc((1 - 0.1)*100/2)
-        
-        tx_power = 10 - 10*math.log10(2)
-        npt.assert_allclose(self.simulation.bs.tx_power[0], np.array([tx_power, tx_power]), atol=1e-2)
-        npt.assert_allclose(self.simulation.bs.tx_power[1], np.array([tx_power, tx_power]), atol=1e-2)        
-        
-        # check UE received power
-        rx_power = np.array([tx_power-3-(78.47-1-10)-4-3, tx_power-3-(89.35-1-11)-4-3, tx_power-3-(91.53-2-22)-4-3, tx_power-3-(81.99-2-23)-4-3])
-        npt.assert_allclose(self.simulation.ue.rx_power, rx_power, atol=1e-2)        
-        
-        # check UE received interference
-        rx_interference = np.array([tx_power-3-(97.55-2-10)-4-3,  tx_power-3-(94.72-2-11)-4-3, tx_power-3-(93.27-1-22)-4-3, tx_power-3-(97.05-1-23)-4-3])
-        npt.assert_allclose(self.simulation.ue.rx_interference, rx_interference, atol=1e-2)
-        
-        # check UE thermal noise
-        thermal_noise = 10*np.log10(1.38064852e-23*290*bandwidth_per_ue*1e3*1e6) + 9
-        npt.assert_allclose(self.simulation.ue.thermal_noise, thermal_noise, atol=1e-2)
-
-        # check UE thermal noise + interference
-        total_interference = 10*np.log10(np.power(10, 0.1*rx_interference) + np.power(10, 0.1*thermal_noise))
-        npt.assert_allclose(self.simulation.ue.total_interference, total_interference, atol=1e-2)        
-        
-        self.simulation.system = StationFactory.generate_fss_earth_station(self.param.fss_es)
-        self.simulation.system.x = np.array([-2000])
-        self.simulation.system.y = np.array([0])
-        self.simulation.system.height = np.array([self.param.fss_es.height])
-
-        # what if FSS ES is the interferer?
-        self.simulation.calculate_sinr_ext()
-        
-        # check coupling loss between FSS_ES and IMT_UE
-        coupling_loss_imt_system = np.array([118.55-50-10,  118.76-50-11,  118.93-50-22,  119.17-50-23])
-        npt.assert_allclose(self.simulation.coupling_loss_imt_system, 
-                            coupling_loss_imt_system, 
-                            atol=1e-2)
-
-        # check interference from FSS_ES to IMT_UE
-        system_tx_power = -60 + 10*math.log10(bandwidth_per_ue*1e6) + 30
-        ext_interference = system_tx_power - coupling_loss_imt_system - 3 - 4
-        npt.assert_allclose(self.simulation.ue.ext_interference, 
-                            ext_interference, 
-                            atol=1e-2)
-        
-        ext_interference_total = 10*np.log10(np.power(10, 0.1*total_interference) \
-                                           + np.power(10, 0.1*ext_interference))
-        
-        npt.assert_allclose(self.simulation.ue.sinr_ext, 
-                            rx_power - ext_interference_total, 
-                            atol=1e-2)       
-        
-        npt.assert_allclose(self.simulation.ue.inr, 
-                            ext_interference - thermal_noise, 
-                            atol=1e-2)
-
-        # what if IMT is interferer?
-        self.simulation.calculate_external_interference()
-        
-        # check coupling loss from IMT_BS to FSS_ES
-        coupling_loss_imt_system = np.array([118.47-50-1,  118.47-50-1,  119.29-50-2,  119.29-50-2])
-        npt.assert_allclose(self.simulation.coupling_loss_imt_system, 
-                            coupling_loss_imt_system, 
-                            atol=1e-2)
-
-        interference = tx_power - 3 - np.array([118.47-50-1,  118.47-50-1,  119.29-50-2,  119.29-50-2])
-        rx_interference = 10*math.log10(np.sum(np.power(10, 0.1*interference)))
-        self.assertAlmostEqual(self.simulation.system.rx_interference,
-                               rx_interference,
-                               delta=.01)
-
-        # check FSS Earth station thermal noise
-        thermal_noise = 10*np.log10(1.38064852e-23*100*1e3*100*1e6)
-        self.assertAlmostEqual(self.simulation.system.thermal_noise,
-                               thermal_noise,
-                               delta=.01)      
-
-        # check INR at FSS Earth station
-        self.assertAlmostEqual(self.simulation.system.inr, 
-                               np.array([ rx_interference - thermal_noise ]),
-                               delta=.01)
-        
-        
->>>>>>> dc2c5266
-    def test_simulation_2bs_4ue_ras(self):
-        self.param.general.system = "RAS"
-        
-        self.simulation = SimulationDownlink(self.param)
-        self.simulation.initialize()
-        
-        
-        self.simulation.bs_power_gain = 0
-        self.simulation.ue_power_gain = 0
-<<<<<<< HEAD
-
         random_number_gen = np.random.RandomState()
 
-=======
-        
->>>>>>> dc2c5266
         self.simulation.bs = StationFactory.generate_imt_base_stations(self.param.imt,
                                                                        self.param.antenna_imt,
                                                                        self.simulation.topology,
                                                                        random_number_gen)
         self.simulation.bs.antenna = np.array([AntennaOmni(1), AntennaOmni(2)])
         self.simulation.bs.active = np.ones(2, dtype=bool)
-        
+
         self.simulation.ue = StationFactory.generate_imt_ue(self.param.imt,
                                                             self.param.antenna_imt,
                                                             self.simulation.topology,
@@ -447,51 +327,171 @@
         self.simulation.ue.y = np.array([ 0,  0,   0,   0])
         self.simulation.ue.antenna = np.array([AntennaOmni(10), AntennaOmni(11), AntennaOmni(22), AntennaOmni(23)])
         self.simulation.ue.active = np.ones(4, dtype=bool)
-<<<<<<< HEAD
-
-        self.simulation.propagation_imt = PropagationFactory.createPropagation(self.param.imt.channel_model,
-                                                                               random_number_gen)
-        self.simulation.propagation_system = PropagationFactory.createPropagation(self.param.ras.channel_model,
-                                                                                  random_number_gen)
-
-=======
-        
->>>>>>> dc2c5266
+
+        self.simulation.propagation_imt = PropagationFactory.create_propagation(self.param.imt.channel_model,
+                                                                                self.param, random_number_gen)
+
         self.simulation.connect_ue_to_bs()
-        self.simulation.coupling_loss_imt = self.simulation.calculate_coupling_loss(self.simulation.bs, 
+        self.simulation.coupling_loss_imt = self.simulation.calculate_coupling_loss(self.simulation.bs,
                                                                                     self.simulation.ue,
                                                                                     self.simulation.propagation_imt)
         self.simulation.scheduler()
         self.simulation.power_control()
         self.simulation.calculate_sinr()
-        
+
+        bandwidth_per_ue = math.trunc((1 - 0.1)*100/2)
+
+        tx_power = 10 - 10*math.log10(2)
+        npt.assert_allclose(self.simulation.bs.tx_power[0], np.array([tx_power, tx_power]), atol=1e-2)
+        npt.assert_allclose(self.simulation.bs.tx_power[1], np.array([tx_power, tx_power]), atol=1e-2)
+
+        # check UE received power
+        rx_power = np.array([tx_power-3-(78.47-1-10)-4-3, tx_power-3-(89.35-1-11)-4-3, tx_power-3-(91.53-2-22)-4-3, tx_power-3-(81.99-2-23)-4-3])
+        npt.assert_allclose(self.simulation.ue.rx_power, rx_power, atol=1e-2)
+
+        # check UE received interference
+        rx_interference = np.array([tx_power-3-(97.55-2-10)-4-3,  tx_power-3-(94.72-2-11)-4-3, tx_power-3-(93.27-1-22)-4-3, tx_power-3-(97.05-1-23)-4-3])
+        npt.assert_allclose(self.simulation.ue.rx_interference, rx_interference, atol=1e-2)
+
         # check UE thermal noise
-        bandwidth_per_ue = math.trunc((1 - 0.1)*100/2) 
         thermal_noise = 10*np.log10(1.38064852e-23*290*bandwidth_per_ue*1e3*1e6) + 9
-        npt.assert_allclose(self.simulation.ue.thermal_noise, 
+        npt.assert_allclose(self.simulation.ue.thermal_noise, thermal_noise, atol=1e-2)
+
+        # check UE thermal noise + interference
+        total_interference = 10*np.log10(np.power(10, 0.1*rx_interference) + np.power(10, 0.1*thermal_noise))
+        npt.assert_allclose(self.simulation.ue.total_interference, total_interference, atol=1e-2)
+
+        self.simulation.system = StationFactory.generate_fss_earth_station(self.param.fss_es, random_number_gen)
+        self.simulation.system.x = np.array([-2000])
+        self.simulation.system.y = np.array([0])
+        self.simulation.system.height = np.array([self.param.fss_es.height])
+
+        self.simulation.propagation_imt = PropagationFactory.create_propagation(self.param.imt.channel_model,
+                                                                                self.param, random_number_gen)
+        self.simulation.propagation_system = PropagationFactory.create_propagation(self.param.fss_es.channel_model,
+                                                                                   self.param, random_number_gen)
+        # what if FSS ES is the interferer?
+        self.simulation.calculate_sinr_ext()
+
+        # check coupling loss between FSS_ES and IMT_UE
+        coupling_loss_imt_system = np.array([118.55-50-10,  118.76-50-11,  118.93-50-22,  119.17-50-23])
+        npt.assert_allclose(self.simulation.coupling_loss_imt_system,
+                            coupling_loss_imt_system,
+                            atol=1e-2)
+
+        # check interference from FSS_ES to IMT_UE
+        system_tx_power = -60 + 10*math.log10(bandwidth_per_ue*1e6) + 30
+        ext_interference = system_tx_power - coupling_loss_imt_system - 3 - 4
+        npt.assert_allclose(self.simulation.ue.ext_interference,
+                            ext_interference,
+                            atol=1e-2)
+
+        ext_interference_total = 10*np.log10(np.power(10, 0.1*total_interference) \
+                                           + np.power(10, 0.1*ext_interference))
+
+        npt.assert_allclose(self.simulation.ue.sinr_ext,
+                            rx_power - ext_interference_total,
+                            atol=1e-2)
+
+        npt.assert_allclose(self.simulation.ue.inr,
+                            ext_interference - thermal_noise,
+                            atol=1e-2)
+
+        # what if IMT is interferer?
+        self.simulation.calculate_external_interference()
+
+        # check coupling loss from IMT_BS to FSS_ES
+        coupling_loss_imt_system = np.array([118.47-50-1,  118.47-50-1,  119.29-50-2,  119.29-50-2])
+        npt.assert_allclose(self.simulation.coupling_loss_imt_system,
+                            coupling_loss_imt_system,
+                            atol=1e-2)
+
+        interference = tx_power - 3 - np.array([118.47-50-1,  118.47-50-1,  119.29-50-2,  119.29-50-2])
+        rx_interference = 10*math.log10(np.sum(np.power(10, 0.1*interference)))
+        self.assertAlmostEqual(self.simulation.system.rx_interference,
+                               rx_interference,
+                               delta=.01)
+
+        # check FSS Earth station thermal noise
+        thermal_noise = 10*np.log10(1.38064852e-23*100*1e3*100*1e6)
+        self.assertAlmostEqual(self.simulation.system.thermal_noise,
+                               thermal_noise,
+                               delta=.01)
+
+        # check INR at FSS Earth station
+        self.assertAlmostEqual(self.simulation.system.inr,
+                               np.array([ rx_interference - thermal_noise ]),
+                               delta=.01)
+
+
+    def test_simulation_2bs_4ue_ras(self):
+        self.param.general.system = "RAS"
+
+        self.simulation = SimulationDownlink(self.param, "")
+        self.simulation.initialize()
+
+
+        self.simulation.bs_power_gain = 0
+        self.simulation.ue_power_gain = 0
+
+        random_number_gen = np.random.RandomState()
+
+        self.simulation.bs = StationFactory.generate_imt_base_stations(self.param.imt,
+                                                                       self.param.antenna_imt,
+                                                                       self.simulation.topology,
+                                                                       random_number_gen)
+        self.simulation.bs.antenna = np.array([AntennaOmni(1), AntennaOmni(2)])
+        self.simulation.bs.active = np.ones(2, dtype=bool)
+
+        self.simulation.ue = StationFactory.generate_imt_ue(self.param.imt,
+                                                            self.param.antenna_imt,
+                                                            self.simulation.topology,
+                                                            random_number_gen)
+        self.simulation.ue.x = np.array([20, 70, 110, 170])
+        self.simulation.ue.y = np.array([ 0,  0,   0,   0])
+        self.simulation.ue.antenna = np.array([AntennaOmni(10), AntennaOmni(11), AntennaOmni(22), AntennaOmni(23)])
+        self.simulation.ue.active = np.ones(4, dtype=bool)
+
+        self.simulation.propagation_imt = PropagationFactory.create_propagation(self.param.imt.channel_model,
+                                                                                self.param, random_number_gen)
+        self.simulation.propagation_system = PropagationFactory.create_propagation(self.param.ras.channel_model,
+                                                                                   self.param, random_number_gen)
+
+        self.simulation.connect_ue_to_bs()
+        self.simulation.coupling_loss_imt = self.simulation.calculate_coupling_loss(self.simulation.bs,
+                                                                                    self.simulation.ue,
+                                                                                    self.simulation.propagation_imt)
+        self.simulation.scheduler()
+        self.simulation.power_control()
+        self.simulation.calculate_sinr()
+
+        # check UE thermal noise
+        bandwidth_per_ue = math.trunc((1 - 0.1)*100/2)
+        thermal_noise = 10*np.log10(1.38064852e-23*290*bandwidth_per_ue*1e3*1e6) + 9
+        npt.assert_allclose(self.simulation.ue.thermal_noise,
                             thermal_noise,
                             atol=1e-2)
-        
+
         # check SINR
-        npt.assert_allclose(self.simulation.ue.sinr, 
+        npt.assert_allclose(self.simulation.ue.sinr,
                             np.array([-70.48 - (-85.49), -80.36 - (-83.19), -70.54 - (-73.15), -60.00 - (-75.82)]),
-                            atol=1e-2)        
+                            atol=1e-2)
 
         self.simulation.system = StationFactory.generate_ras_station(self.param.ras)
         self.simulation.system.x = np.array([-2000])
         self.simulation.system.y = np.array([0])
         self.simulation.system.height = np.array([self.param.ras.height])
         self.simulation.system.antenna[0].effective_area = 54.9779
-        
+
         # Test gain calculation
         gains = self.simulation.calculate_gains(self.simulation.system,self.simulation.bs)
         npt.assert_equal(gains,np.array([[50, 50]]))
-        
+
         self.simulation.calculate_external_interference()
-        npt.assert_allclose(self.simulation.coupling_loss_imt_system, 
-                            np.array([118.47-50-1,  118.47-50-1,  119.29-50-2,  119.29-50-2]), 
-                            atol=1e-2)
-        
+        npt.assert_allclose(self.simulation.coupling_loss_imt_system,
+                            np.array([118.47-50-1,  118.47-50-1,  119.29-50-2,  119.29-50-2]),
+                            atol=1e-2)
+
         # Test RAS interference
         interference = 10 - 10*np.log10(2) - np.array([118.47-50-1,  118.47-50-1,  119.29-50-2,  119.29-50-2])-\
                        3
@@ -499,31 +499,26 @@
         self.assertAlmostEqual(self.simulation.system.rx_interference,
                                rx_interference,
                                delta=.01)
-        
+
         # Test RAS PFD
         pfd = 10*np.log10(10**(rx_interference/10)/54.9779)
-        self.assertAlmostEqual(self.simulation.system.pfd, 
+        self.assertAlmostEqual(self.simulation.system.pfd,
                             pfd,
-                            delta=.01)  
-        
+                            delta=.01)
+
         # check RAS station thermal noise
         thermal_noise = 10*np.log10(1.38064852e-23*100*1e3*100*1e6)
-        self.assertAlmostEqual(self.simulation.system.thermal_noise, 
+        self.assertAlmostEqual(self.simulation.system.thermal_noise,
                                thermal_noise,
-                               delta=.01)      
+                               delta=.01)
         # check INR at RAS station
-        self.assertAlmostEqual(self.simulation.system.inr, 
+        self.assertAlmostEqual(self.simulation.system.inr,
                                np.array([ rx_interference - (-98.599) ]),
                                delta=.01)
-<<<<<<< HEAD
-
-
-=======
-        
->>>>>>> dc2c5266
+
     def test_calculate_bw_weights(self):
         self.param.general.system = "FSS_ES"
-        self.simulation = SimulationDownlink(self.param)
+        self.simulation = SimulationDownlink(self.param, "")
 
         bw_imt = 200
         bw_sys = 33.33
