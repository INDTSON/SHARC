# -*- coding: utf-8 -*-
"""
Created on Sat Apr 15 15:36:22 2017

@author: Calil
"""

import unittest
import numpy as np
import numpy.testing as npt

from sharc.antenna.antenna_beamforming_imt import AntennaBeamformingImt
from sharc.parameters.parameters_antenna_imt import ParametersAntennaImt


class AntennaBeamformingImtTest(unittest.TestCase):

    def setUp(self):
        # Array parameters
        self.param = ParametersAntennaImt()
<<<<<<< HEAD

        self.param.bs_element_pattern = "M2101"
        self.param.bs_downtilt_deg = 0

        self.param.bs_tx_element_max_g    = 5
        self.param.bs_tx_element_phi_deg_3db  = 80
        self.param.bs_tx_element_theta_deg_3db = 60
        self.param.bs_tx_element_am       = 30
        self.param.bs_tx_element_sla_v    = 30
        self.param.bs_tx_n_rows           = 16
        self.param.bs_tx_n_columns        = 16
        self.param.bs_tx_element_horiz_spacing = 1
        self.param.bs_tx_element_vert_spacing = 1

        self.param.bs_rx_element_max_g    = 5
        self.param.bs_rx_element_phi_deg_3db  = 80
        self.param.bs_rx_element_theta_deg_3db = 60
        self.param.bs_rx_element_am       = 30
        self.param.bs_rx_element_sla_v    = 30
        self.param.bs_rx_n_rows           = 16
        self.param.bs_rx_n_columns        = 16
        self.param.bs_rx_element_horiz_spacing = 1
        self.param.bs_rx_element_vert_spacing = 1

        self.param.ue_element_pattern = "M2101"

        self.param.ue_tx_element_max_g    = 10
        self.param.ue_tx_element_phi_deg_3db  = 75
        self.param.ue_tx_element_theta_deg_3db = 65
        self.param.ue_tx_element_am       = 25
        self.param.ue_tx_element_sla_v    = 35
        self.param.ue_tx_n_rows           = 2
        self.param.ue_tx_n_columns        = 2
        self.param.ue_tx_element_horiz_spacing = 0.5
        self.param.ue_tx_element_vert_spacing = 0.5

        self.param.ue_rx_element_max_g    = 10
        self.param.ue_rx_element_phi_deg_3db  = 75
        self.param.ue_rx_element_theta_deg_3db = 65
        self.param.ue_rx_element_am       = 25
        self.param.ue_rx_element_sla_v    = 35
        self.param.ue_rx_n_rows           = 2
        self.param.ue_rx_n_columns        = 2
=======
        self.param.bs_tx_element_max_g = 5
        self.param.bs_tx_element_phi_3db = 80
        self.param.bs_tx_element_theta_3db = 60
        self.param.bs_tx_element_am = 30
        self.param.bs_tx_element_sla_v = 30
        self.param.bs_tx_n_rows = 16
        self.param.bs_tx_n_columns = 16
        self.param.bs_tx_element_horiz_spacing = 1
        self.param.bs_tx_element_vert_spacing = 1

        self.param.bs_rx_element_max_g = 5
        self.param.bs_rx_element_phi_3db = 80
        self.param.bs_rx_element_theta_3db = 60
        self.param.bs_rx_element_am = 30
        self.param.bs_rx_element_sla_v = 30
        self.param.bs_rx_n_rows = 16
        self.param.bs_rx_n_columns = 16
        self.param.bs_rx_element_horiz_spacing = 1
        self.param.bs_rx_element_vert_spacing = 1

        self.param.ue_tx_element_max_g = 10
        self.param.ue_tx_element_phi_3db = 75
        self.param.ue_tx_element_theta_3db = 65
        self.param.ue_tx_element_am = 25
        self.param.ue_tx_element_sla_v = 35
        self.param.ue_tx_n_rows = 2
        self.param.ue_tx_n_columns = 2
        self.param.ue_tx_element_horiz_spacing = 0.5
        self.param.ue_tx_element_vert_spacing = 0.5

        self.param.ue_rx_element_max_g = 10
        self.param.ue_rx_element_phi_3db = 75
        self.param.ue_rx_element_theta_3db = 65
        self.param.ue_rx_element_am = 25
        self.param.ue_rx_element_sla_v = 35
        self.param.ue_rx_n_rows = 2
        self.param.ue_rx_n_columns = 2
>>>>>>> e033967f
        self.param.ue_rx_element_horiz_spacing = 0.5
        self.param.ue_rx_element_vert_spacing = 0.5

        # Create antenna objects
<<<<<<< HEAD
        par = self.param.get_antenna_parameters("BS","RX")
        self.antenna1 = AntennaBeamformingImt(par,300,-10)
        par = self.param.get_antenna_parameters("UE","TX")
        self.antenna2 = AntennaBeamformingImt(par,-33.21,-5.31)

    def test_azimuth(self):
        self.assertEqual(self.antenna1.azimuth,300)
        self.assertEqual(self.antenna2.azimuth,-33.21)

    def test_elevation(self):
        self.assertEqual(self.antenna1.elevation,-10)
        self.assertEqual(self.antenna2.elevation,-5.31)

    def test_g_max(self):
        self.assertEqual(self.antenna1.element.g_max,5)
        self.assertEqual(self.antenna2.element.g_max,10)

    def test_phi_3db(self):
        self.assertEqual(self.antenna1.element.phi_deg_3db,80)
        self.assertEqual(self.antenna2.element.phi_deg_3db,75)

    def test_theta_3db(self):
        self.assertEqual(self.antenna1.element.theta_deg_3db,60)
        self.assertEqual(self.antenna2.element.theta_deg_3db,65)

    def test_am(self):
        self.assertEqual(self.antenna1.element.am,30)
        self.assertEqual(self.antenna2.element.am,25)

    def test_sla_v(self):
        self.assertEqual(self.antenna1.element.sla_v,30)
        self.assertEqual(self.antenna2.element.sla_v,35)

    def test_n_rows(self):
        self.assertEqual(self.antenna1.n_rows,16)
        self.assertEqual(self.antenna2.n_rows,2)

    def test_n_cols(self):
        self.assertEqual(self.antenna1.n_cols,16)
        self.assertEqual(self.antenna2.n_cols,2)

    def test_dh(self):
        self.assertEqual(self.antenna1.dh,1)
        self.assertEqual(self.antenna2.dh,0.5)

    def test_dv(self):
        self.assertEqual(self.antenna1.dv,1)
        self.assertEqual(self.antenna2.dv,0.5)

    def test_beams_list(self):
        self.assertEqual(len(self.antenna1.beams_list),0)
        self.assertEqual(len(self.antenna2.beams_list),0)

    def test_w_vec_list(self):
        self.assertEqual(len(self.antenna1.w_vec_list),0)
        self.assertEqual(len(self.antenna2.w_vec_list),0)
=======
        par = self.param.get_antenna_parameters("BS", "RX")
        self.antenna1 = AntennaBeamformingImt(par, 300, -10)
        par = self.param.get_antenna_parameters("UE", "TX")
        self.antenna2 = AntennaBeamformingImt(par, -33.21, -5.31)

    def test_azimuth(self):
        self.assertEqual(self.antenna1.azimuth, 300)
        self.assertEqual(self.antenna2.azimuth, -33.21)

    def test_elevation(self):
        self.assertEqual(self.antenna1.elevation, -10)
        self.assertEqual(self.antenna2.elevation, -5.31)

    def test_g_max(self):
        self.assertEqual(self.antenna1.element.g_max, 5)
        self.assertEqual(self.antenna2.element.g_max, 10)

    def test_phi_3db(self):
        self.assertEqual(self.antenna1.element.phi_3db, 80)
        self.assertEqual(self.antenna2.element.phi_3db, 75)

    def test_theta_3db(self):
        self.assertEqual(self.antenna1.element.theta_3db, 60)
        self.assertEqual(self.antenna2.element.theta_3db, 65)

    def test_am(self):
        self.assertEqual(self.antenna1.element.am, 30)
        self.assertEqual(self.antenna2.element.am, 25)

    def test_sla_v(self):
        self.assertEqual(self.antenna1.element.sla_v, 30)
        self.assertEqual(self.antenna2.element.sla_v, 35)

    def test_n_rows(self):
        self.assertEqual(self.antenna1.n_rows, 16)
        self.assertEqual(self.antenna2.n_rows, 2)

    def test_n_cols(self):
        self.assertEqual(self.antenna1.n_cols, 16)
        self.assertEqual(self.antenna2.n_cols, 2)

    def test_dh(self):
        self.assertEqual(self.antenna1.dh, 1)
        self.assertEqual(self.antenna2.dh, 0.5)

    def test_dv(self):
        self.assertEqual(self.antenna1.dv, 1)
        self.assertEqual(self.antenna2.dv, 0.5)

    def test_beams_list(self):
        self.assertEqual(len(self.antenna1.beams_list), 0)
        self.assertEqual(len(self.antenna2.beams_list), 0)

    def test_w_vec_list(self):
        self.assertEqual(len(self.antenna1.w_vec_list), 0)
        self.assertEqual(len(self.antenna2.w_vec_list), 0)
>>>>>>> e033967f

    def test_super_position_vector(self):
        # Error margin
        eps = 1e-5

        # Test 1
        phi = 0
        theta = 0
        v_vec = self.antenna2._super_position_vector(phi, theta)
<<<<<<< HEAD
        expected_v_vec = np.array([[1.0, 1.0],[-1.0, -1.0]])
        self.assertTrue(np.allclose(np.real(v_vec),\
                                    np.real(expected_v_vec),rtol = eps))
        self.assertTrue(np.allclose(np.imag(v_vec),\
                                    np.imag(expected_v_vec),rtol = eps))
=======
        expected_v_vec = np.array([[1.0, 1.0], [-1.0, -1.0]])
        self.assertTrue(np.allclose(np.real(v_vec),
                                    np.real(expected_v_vec), rtol=eps))
        self.assertTrue(np.allclose(np.imag(v_vec),
                                    np.imag(expected_v_vec), rtol=eps))
>>>>>>> e033967f

        # Test 2
        phi = 90
        theta = 90
        v_vec = self.antenna2._super_position_vector(phi, theta)
<<<<<<< HEAD
        expected_v_vec = np.array([[1.0, -1.0],[1.0, -1.0]])
        self.assertTrue(np.allclose(np.real(v_vec),\
                                    np.real(expected_v_vec),rtol = eps))
        self.assertTrue(np.allclose(np.imag(v_vec),\
                                    np.imag(expected_v_vec),rtol = eps))
=======
        expected_v_vec = np.array([[1.0, -1.0], [1.0, -1.0]])
        self.assertTrue(np.allclose(np.real(v_vec),
                                    np.real(expected_v_vec), rtol=eps))
        self.assertTrue(np.allclose(np.imag(v_vec),
                                    np.imag(expected_v_vec), rtol=eps))
>>>>>>> e033967f

        # Test 3
        phi = 45
        theta = 45
        v_vec = self.antenna2._super_position_vector(phi, theta)
<<<<<<< HEAD
        expected_v_vec = np.array([[1.0 + 0.0j, 0.0 + 1.0j],\
                    [-0.6056998+0.7956932j, -0.7956932-0.6056998j]])
        self.assertTrue(np.allclose(np.real(v_vec),\
                                    np.real(expected_v_vec),rtol = eps))
        self.assertTrue(np.allclose(np.imag(v_vec),\
                                    np.imag(expected_v_vec),rtol = eps))
=======
        expected_v_vec = np.array([[1.0 + 0.0j, 0.0 + 1.0j],
                                   [-0.6056998 + 0.7956932j, -0.7956932 - 0.6056998j]])
        self.assertTrue(np.allclose(np.real(v_vec),
                                    np.real(expected_v_vec), rtol=eps))
        self.assertTrue(np.allclose(np.imag(v_vec),
                                    np.imag(expected_v_vec), rtol=eps))
>>>>>>> e033967f

        # Test 4
        phi = 60
        theta = 90
        v_vec = self.antenna2._super_position_vector(phi, theta)
<<<<<<< HEAD
        expected_v_vec = np.array([[1.0 + 0.0j, -0.912724 + 0.408576j],\
                    [1.0 + 0.0j, -0.912724 + 0.408576j]])
        self.assertTrue(np.allclose(np.real(v_vec),\
                                    np.real(expected_v_vec),rtol = eps))
        self.assertTrue(np.allclose(np.imag(v_vec),\
                                    np.imag(expected_v_vec),rtol = eps))
=======
        expected_v_vec = np.array([[1.0 + 0.0j, -0.912724 + 0.408576j],
                                   [1.0 + 0.0j, -0.912724 + 0.408576j]])
        self.assertTrue(np.allclose(np.real(v_vec),
                                    np.real(expected_v_vec), rtol=eps))
        self.assertTrue(np.allclose(np.imag(v_vec),
                                    np.imag(expected_v_vec), rtol=eps))
>>>>>>> e033967f

    def test_weight_vector(self):
        # Error margin
        eps = 1e-5

        # Test 1
        phi_scan = 0
        theta_tilt = 0
        w_vec = self.antenna2._weight_vector(phi_scan, theta_tilt)
<<<<<<< HEAD
        expected_w_vec = np.array([[0.5, 0.5],[0.5, 0.5]])
        self.assertTrue(np.allclose(np.real(w_vec),\
                                    np.real(expected_w_vec),rtol = eps))
        self.assertTrue(np.allclose(np.imag(w_vec),\
                                    np.imag(expected_w_vec),rtol = eps))
=======
        expected_w_vec = np.array([[0.5, 0.5], [0.5, 0.5]])
        self.assertTrue(np.allclose(np.real(w_vec),
                                    np.real(expected_w_vec), rtol=eps))
        self.assertTrue(np.allclose(np.imag(w_vec),
                                    np.imag(expected_w_vec), rtol=eps))
>>>>>>> e033967f

        # Test 2
        phi_scan = 90
        theta_tilt = 90
        w_vec = self.antenna2._weight_vector(phi_scan, theta_tilt)
<<<<<<< HEAD
        expected_w_vec = np.array([[0.5, 0.5],[-0.5, -0.5]])
        self.assertTrue(np.allclose(np.real(w_vec),\
                                    np.real(expected_w_vec),rtol = eps))
        self.assertTrue(np.allclose(np.imag(w_vec),\
                                    np.imag(expected_w_vec),rtol = eps))
=======
        expected_w_vec = np.array([[0.5, 0.5], [-0.5, -0.5]])
        self.assertTrue(np.allclose(np.real(w_vec),
                                    np.real(expected_w_vec), rtol=eps))
        self.assertTrue(np.allclose(np.imag(w_vec),
                                    np.imag(expected_w_vec), rtol=eps))
>>>>>>> e033967f

        # Test 3
        phi_scan = 45
        theta_tilt = 45
        w_vec = self.antenna2._weight_vector(phi_scan, theta_tilt)
<<<<<<< HEAD
        expected_w_vec = np.array([[0.5 + 0.0j, 0.0 - 0.5j],\
                    [-0.3028499+0.3978466j, 0.3978466+0.3028499j]])
        self.assertTrue(np.allclose(np.real(w_vec),\
                                    np.real(expected_w_vec),rtol = eps))
        self.assertTrue(np.allclose(np.imag(w_vec),\
                                    np.imag(expected_w_vec),rtol = eps))
=======
        expected_w_vec = np.array([[0.5 + 0.0j, 0.0 - 0.5j],
                                   [-0.3028499 + 0.3978466j, 0.3978466 + 0.3028499j]])
        self.assertTrue(np.allclose(np.real(w_vec),
                                    np.real(expected_w_vec), rtol=eps))
        self.assertTrue(np.allclose(np.imag(w_vec),
                                    np.imag(expected_w_vec), rtol=eps))
>>>>>>> e033967f

        # Test 4
        phi_scan = 0
        theta_tilt = 90
        w_vec = self.antenna2._weight_vector(phi_scan, theta_tilt)
<<<<<<< HEAD
        expected_w_vec = np.array([[0.5, 0.5],[-0.5, -0.5]])
        self.assertTrue(np.allclose(np.real(w_vec),\
                                    np.real(expected_w_vec),rtol = eps))
        self.assertTrue(np.allclose(np.imag(w_vec),\
                                    np.imag(expected_w_vec),rtol = eps))
=======
        expected_w_vec = np.array([[0.5, 0.5], [-0.5, -0.5]])
        self.assertTrue(np.allclose(np.real(w_vec),
                                    np.real(expected_w_vec), rtol=eps))
        self.assertTrue(np.allclose(np.imag(w_vec),
                                    np.imag(expected_w_vec), rtol=eps))
>>>>>>> e033967f

        # Test 5
        phi_scan = 45
        theta_tilt = 30
        w_vec = self.antenna2._weight_vector(phi_scan, theta_tilt)
<<<<<<< HEAD
        expected_w_vec = np.array([[0.5 + 0.0j, -0.172870 - 0.469169j],\
                                   [0.0 + 0.5j,  0.469165 - 0.172870j]])
        self.assertTrue(np.allclose(np.real(w_vec),\
                                    np.real(expected_w_vec),rtol = eps))
        self.assertTrue(np.allclose(np.imag(w_vec),\
                                    np.imag(expected_w_vec),rtol = eps))

=======
        expected_w_vec = np.array([[0.5 + 0.0j, -0.172870 - 0.469169j],
                                   [0.0 + 0.5j, 0.469165 - 0.172870j]])
        self.assertTrue(np.allclose(np.real(w_vec),
                                    np.real(expected_w_vec), rtol=eps))
        self.assertTrue(np.allclose(np.imag(w_vec),
                                    np.imag(expected_w_vec), rtol=eps))
>>>>>>> e033967f

    def test_add_beam(self):
        # Error margin
        eps = 1e-5

        # Add first beam
        phi_scan = 11.79
        theta_tilt = 125.31
<<<<<<< HEAD
        self.antenna2.add_beam(phi_scan,theta_tilt)

        self.assertEqual(len(self.antenna2.beams_list),1)
        self.assertEqual(len(self.antenna2.w_vec_list),1)
=======
        self.antenna2.add_beam(phi_scan, theta_tilt)

        self.assertEqual(len(self.antenna2.beams_list), 1)
        self.assertEqual(len(self.antenna2.w_vec_list), 1)
>>>>>>> e033967f

        # Add second beam
        phi_scan = 56.79
        theta_tilt = 185.31
<<<<<<< HEAD
        self.antenna2.add_beam(phi_scan,theta_tilt)

        self.assertEqual(len(self.antenna2.beams_list),2)
        self.assertEqual(len(self.antenna2.w_vec_list),2)

        # Test first beam
        self.assertEqual(self.antenna2.beams_list[0][0],45)
        self.assertEqual(self.antenna2.beams_list[0][1],30)

        w_vec = self.antenna2.w_vec_list[0]
        expected_w_vec = np.array([[0.5 + 0.0j, -0.172870 - 0.469169j],\
                                   [0.0 + 0.5j,  0.469165 - 0.172870j]])
        self.assertTrue(np.allclose(np.real(w_vec),\
                                    np.real(expected_w_vec),rtol = eps))
        self.assertTrue(np.allclose(np.imag(w_vec),\
                                    np.imag(expected_w_vec),rtol = eps))

        # Test second beam
        self.assertEqual(self.antenna2.beams_list[1][0],90)
        self.assertEqual(self.antenna2.beams_list[1][1],90)

        w_vec = self.antenna2.w_vec_list[1]
        expected_w_vec = np.array([[0.5, 0.5],[-0.5, -0.5]])
        self.assertTrue(np.allclose(np.real(w_vec),\
                                    np.real(expected_w_vec),rtol = eps))
        self.assertTrue(np.allclose(np.imag(w_vec),\
                                    np.imag(expected_w_vec),rtol = eps))

        # Reset beams and test
        self.antenna2.reset_beams()
        self.assertEqual(len(self.antenna2.beams_list),0)
        self.assertEqual(len(self.antenna2.w_vec_list),0)
=======
        self.antenna2.add_beam(phi_scan, theta_tilt)

        self.assertEqual(len(self.antenna2.beams_list), 2)
        self.assertEqual(len(self.antenna2.w_vec_list), 2)

        # Test first beam
        self.assertEqual(self.antenna2.beams_list[0][0], 45)
        self.assertEqual(self.antenna2.beams_list[0][1], 30)

        w_vec = self.antenna2.w_vec_list[0]
        expected_w_vec = np.array([[0.5 + 0.0j, -0.172870 - 0.469169j],
                                   [0.0 + 0.5j, 0.469165 - 0.172870j]])
        self.assertTrue(np.allclose(np.real(w_vec),
                                    np.real(expected_w_vec), rtol=eps))
        self.assertTrue(np.allclose(np.imag(w_vec),
                                    np.imag(expected_w_vec), rtol=eps))

        # Test second beam
        self.assertEqual(self.antenna2.beams_list[1][0], 90)
        self.assertEqual(self.antenna2.beams_list[1][1], 90)

        w_vec = self.antenna2.w_vec_list[1]
        expected_w_vec = np.array([[0.5, 0.5], [-0.5, -0.5]])
        self.assertTrue(np.allclose(np.real(w_vec),
                                    np.real(expected_w_vec), rtol=eps))
        self.assertTrue(np.allclose(np.imag(w_vec),
                                    np.imag(expected_w_vec), rtol=eps))

        # Reset beams and test
        self.antenna2.reset_beams()
        self.assertEqual(len(self.antenna2.beams_list), 0)
        self.assertEqual(len(self.antenna2.w_vec_list), 0)
>>>>>>> e033967f

    def test_beam_gain(self):
        # Error margin
        eps = 1e-4

        # Test 1
        phi = 45
        theta = 45
        beam = 0
        phi_scan = 11.79
        theta_tilt = 140.31
<<<<<<< HEAD
        self.antenna2.add_beam(phi_scan,theta_tilt)
        beam_g = self.antenna2._beam_gain(phi,theta,beam)
        self.assertAlmostEqual(beam_g,1.594268,delta = eps)
=======
        self.antenna2.add_beam(phi_scan, theta_tilt)
        beam_g = self.antenna2._beam_gain(phi, theta, beam)
        self.assertAlmostEqual(beam_g, 1.594268, delta=eps)
>>>>>>> e033967f

        # Test 2
        phi = 0
        theta = 60
        beam = 1
        phi_scan = 11.79
        theta_tilt = 185.31
<<<<<<< HEAD
        self.antenna2.add_beam(phi_scan,theta_tilt)
        beam_g = self.antenna2._beam_gain(phi,theta,beam)
        self.assertAlmostEqual(beam_g,10.454087,delta = eps)
=======
        self.antenna2.add_beam(phi_scan, theta_tilt)
        beam_g = self.antenna2._beam_gain(phi, theta, beam)
        self.assertAlmostEqual(beam_g, 10.454087, delta=eps)
>>>>>>> e033967f

        # Test 3
        phi = 32.5
        theta = 115.2
<<<<<<< HEAD
        beam_g = self.antenna2._beam_gain(phi,theta)
        self.assertAlmostEqual(beam_g,11.9636,delta = eps)
=======
        beam_g = self.antenna2._beam_gain(phi, theta)
        self.assertAlmostEqual(beam_g, 11.9636, delta=eps)
>>>>>>> e033967f

    def test_calculate_gain(self):
        # Error margin
        eps = 1e-4

        # Test 1
        phi_vec = np.array([11.79, -0.71])
        theta_vec = np.array([50.31, 120.51])
        gains = self.antenna2.calculate_gain(phi_vec=phi_vec, theta_vec=theta_vec)
<<<<<<< HEAD
        npt.assert_allclose(gains,np.array([5.9491,11.9636]),atol=eps)
=======
        npt.assert_allclose(gains, np.array([5.9491, 11.9636]), atol=eps)
>>>>>>> e033967f

        # Test 2
        phi = -33.21
        theta = 65.31
        phi_scan = 11.79
        theta_tilt = 185.31
        self.antenna2.add_beam(phi_scan, theta_tilt)
        beams_l = np.zeros_like(phi_vec, dtype=int)
        gains = self.antenna2.calculate_gain(phi_vec=phi, theta_vec=theta,
                                             beams_l=beams_l)
<<<<<<< HEAD
        npt.assert_allclose(gains,np.array([10.454087]),atol=eps)
=======
        npt.assert_allclose(gains, np.array([10.454087]), atol=eps)
>>>>>>> e033967f

        # Test 3
        phi = -20
        theta = 110
        beams_l = np.zeros_like(phi_vec, dtype=int)
        gains = self.antenna1.calculate_gain(phi_vec=phi, theta_vec=theta,
                                             co_channel=False)
<<<<<<< HEAD
        npt.assert_allclose(gains,np.array([1.6667]),atol=eps)

=======
        npt.assert_allclose(gains, np.array([1.6667]), atol=eps)
>>>>>>> e033967f

    def test_to_local_coord(self):
        # Angles to be converted
        phi = np.array([60, 190, 500, 0])
        theta = np.array([90, 200, -30, 0])

        # Convert to local coordinates
        lo_phi, lo_theta = self.antenna1.to_local_coord(phi, theta)
<<<<<<< HEAD
        npt.assert_equal(lo_phi,np.array([120, 70, 20, -120]))
        npt.assert_equal(lo_theta,np.array([80, 170, 40, 10]))
=======
        npt.assert_equal(lo_phi, np.array([120, 70, 20, -120]))
        npt.assert_equal(lo_theta, np.array([80, 170, 40, 10]))

>>>>>>> e033967f

if __name__ == '__main__':
    unittest.main()<|MERGE_RESOLUTION|>--- conflicted
+++ resolved
@@ -18,7 +18,6 @@
     def setUp(self):
         # Array parameters
         self.param = ParametersAntennaImt()
-<<<<<<< HEAD
 
         self.param.bs_element_pattern = "M2101"
         self.param.bs_downtilt_deg = 0
@@ -62,107 +61,10 @@
         self.param.ue_rx_element_sla_v    = 35
         self.param.ue_rx_n_rows           = 2
         self.param.ue_rx_n_columns        = 2
-=======
-        self.param.bs_tx_element_max_g = 5
-        self.param.bs_tx_element_phi_3db = 80
-        self.param.bs_tx_element_theta_3db = 60
-        self.param.bs_tx_element_am = 30
-        self.param.bs_tx_element_sla_v = 30
-        self.param.bs_tx_n_rows = 16
-        self.param.bs_tx_n_columns = 16
-        self.param.bs_tx_element_horiz_spacing = 1
-        self.param.bs_tx_element_vert_spacing = 1
-
-        self.param.bs_rx_element_max_g = 5
-        self.param.bs_rx_element_phi_3db = 80
-        self.param.bs_rx_element_theta_3db = 60
-        self.param.bs_rx_element_am = 30
-        self.param.bs_rx_element_sla_v = 30
-        self.param.bs_rx_n_rows = 16
-        self.param.bs_rx_n_columns = 16
-        self.param.bs_rx_element_horiz_spacing = 1
-        self.param.bs_rx_element_vert_spacing = 1
-
-        self.param.ue_tx_element_max_g = 10
-        self.param.ue_tx_element_phi_3db = 75
-        self.param.ue_tx_element_theta_3db = 65
-        self.param.ue_tx_element_am = 25
-        self.param.ue_tx_element_sla_v = 35
-        self.param.ue_tx_n_rows = 2
-        self.param.ue_tx_n_columns = 2
-        self.param.ue_tx_element_horiz_spacing = 0.5
-        self.param.ue_tx_element_vert_spacing = 0.5
-
-        self.param.ue_rx_element_max_g = 10
-        self.param.ue_rx_element_phi_3db = 75
-        self.param.ue_rx_element_theta_3db = 65
-        self.param.ue_rx_element_am = 25
-        self.param.ue_rx_element_sla_v = 35
-        self.param.ue_rx_n_rows = 2
-        self.param.ue_rx_n_columns = 2
->>>>>>> e033967f
         self.param.ue_rx_element_horiz_spacing = 0.5
         self.param.ue_rx_element_vert_spacing = 0.5
 
         # Create antenna objects
-<<<<<<< HEAD
-        par = self.param.get_antenna_parameters("BS","RX")
-        self.antenna1 = AntennaBeamformingImt(par,300,-10)
-        par = self.param.get_antenna_parameters("UE","TX")
-        self.antenna2 = AntennaBeamformingImt(par,-33.21,-5.31)
-
-    def test_azimuth(self):
-        self.assertEqual(self.antenna1.azimuth,300)
-        self.assertEqual(self.antenna2.azimuth,-33.21)
-
-    def test_elevation(self):
-        self.assertEqual(self.antenna1.elevation,-10)
-        self.assertEqual(self.antenna2.elevation,-5.31)
-
-    def test_g_max(self):
-        self.assertEqual(self.antenna1.element.g_max,5)
-        self.assertEqual(self.antenna2.element.g_max,10)
-
-    def test_phi_3db(self):
-        self.assertEqual(self.antenna1.element.phi_deg_3db,80)
-        self.assertEqual(self.antenna2.element.phi_deg_3db,75)
-
-    def test_theta_3db(self):
-        self.assertEqual(self.antenna1.element.theta_deg_3db,60)
-        self.assertEqual(self.antenna2.element.theta_deg_3db,65)
-
-    def test_am(self):
-        self.assertEqual(self.antenna1.element.am,30)
-        self.assertEqual(self.antenna2.element.am,25)
-
-    def test_sla_v(self):
-        self.assertEqual(self.antenna1.element.sla_v,30)
-        self.assertEqual(self.antenna2.element.sla_v,35)
-
-    def test_n_rows(self):
-        self.assertEqual(self.antenna1.n_rows,16)
-        self.assertEqual(self.antenna2.n_rows,2)
-
-    def test_n_cols(self):
-        self.assertEqual(self.antenna1.n_cols,16)
-        self.assertEqual(self.antenna2.n_cols,2)
-
-    def test_dh(self):
-        self.assertEqual(self.antenna1.dh,1)
-        self.assertEqual(self.antenna2.dh,0.5)
-
-    def test_dv(self):
-        self.assertEqual(self.antenna1.dv,1)
-        self.assertEqual(self.antenna2.dv,0.5)
-
-    def test_beams_list(self):
-        self.assertEqual(len(self.antenna1.beams_list),0)
-        self.assertEqual(len(self.antenna2.beams_list),0)
-
-    def test_w_vec_list(self):
-        self.assertEqual(len(self.antenna1.w_vec_list),0)
-        self.assertEqual(len(self.antenna2.w_vec_list),0)
-=======
         par = self.param.get_antenna_parameters("BS", "RX")
         self.antenna1 = AntennaBeamformingImt(par, 300, -10)
         par = self.param.get_antenna_parameters("UE", "TX")
@@ -181,12 +83,12 @@
         self.assertEqual(self.antenna2.element.g_max, 10)
 
     def test_phi_3db(self):
-        self.assertEqual(self.antenna1.element.phi_3db, 80)
-        self.assertEqual(self.antenna2.element.phi_3db, 75)
+        self.assertEqual(self.antenna1.element.phi_deg_3db, 80)
+        self.assertEqual(self.antenna2.element.phi_deg_3db, 75)
 
     def test_theta_3db(self):
-        self.assertEqual(self.antenna1.element.theta_3db, 60)
-        self.assertEqual(self.antenna2.element.theta_3db, 65)
+        self.assertEqual(self.antenna1.element.theta_deg_3db, 60)
+        self.assertEqual(self.antenna2.element.theta_deg_3db, 65)
 
     def test_am(self):
         self.assertEqual(self.antenna1.element.am, 30)
@@ -219,7 +121,6 @@
     def test_w_vec_list(self):
         self.assertEqual(len(self.antenna1.w_vec_list), 0)
         self.assertEqual(len(self.antenna2.w_vec_list), 0)
->>>>>>> e033967f
 
     def test_super_position_vector(self):
         # Error margin
@@ -229,77 +130,43 @@
         phi = 0
         theta = 0
         v_vec = self.antenna2._super_position_vector(phi, theta)
-<<<<<<< HEAD
-        expected_v_vec = np.array([[1.0, 1.0],[-1.0, -1.0]])
-        self.assertTrue(np.allclose(np.real(v_vec),\
-                                    np.real(expected_v_vec),rtol = eps))
-        self.assertTrue(np.allclose(np.imag(v_vec),\
-                                    np.imag(expected_v_vec),rtol = eps))
-=======
         expected_v_vec = np.array([[1.0, 1.0], [-1.0, -1.0]])
         self.assertTrue(np.allclose(np.real(v_vec),
                                     np.real(expected_v_vec), rtol=eps))
         self.assertTrue(np.allclose(np.imag(v_vec),
                                     np.imag(expected_v_vec), rtol=eps))
->>>>>>> e033967f
 
         # Test 2
         phi = 90
         theta = 90
         v_vec = self.antenna2._super_position_vector(phi, theta)
-<<<<<<< HEAD
-        expected_v_vec = np.array([[1.0, -1.0],[1.0, -1.0]])
-        self.assertTrue(np.allclose(np.real(v_vec),\
-                                    np.real(expected_v_vec),rtol = eps))
-        self.assertTrue(np.allclose(np.imag(v_vec),\
-                                    np.imag(expected_v_vec),rtol = eps))
-=======
         expected_v_vec = np.array([[1.0, -1.0], [1.0, -1.0]])
         self.assertTrue(np.allclose(np.real(v_vec),
                                     np.real(expected_v_vec), rtol=eps))
         self.assertTrue(np.allclose(np.imag(v_vec),
                                     np.imag(expected_v_vec), rtol=eps))
->>>>>>> e033967f
 
         # Test 3
         phi = 45
         theta = 45
         v_vec = self.antenna2._super_position_vector(phi, theta)
-<<<<<<< HEAD
-        expected_v_vec = np.array([[1.0 + 0.0j, 0.0 + 1.0j],\
-                    [-0.6056998+0.7956932j, -0.7956932-0.6056998j]])
-        self.assertTrue(np.allclose(np.real(v_vec),\
-                                    np.real(expected_v_vec),rtol = eps))
-        self.assertTrue(np.allclose(np.imag(v_vec),\
-                                    np.imag(expected_v_vec),rtol = eps))
-=======
         expected_v_vec = np.array([[1.0 + 0.0j, 0.0 + 1.0j],
                                    [-0.6056998 + 0.7956932j, -0.7956932 - 0.6056998j]])
         self.assertTrue(np.allclose(np.real(v_vec),
                                     np.real(expected_v_vec), rtol=eps))
         self.assertTrue(np.allclose(np.imag(v_vec),
                                     np.imag(expected_v_vec), rtol=eps))
->>>>>>> e033967f
 
         # Test 4
         phi = 60
         theta = 90
         v_vec = self.antenna2._super_position_vector(phi, theta)
-<<<<<<< HEAD
-        expected_v_vec = np.array([[1.0 + 0.0j, -0.912724 + 0.408576j],\
-                    [1.0 + 0.0j, -0.912724 + 0.408576j]])
-        self.assertTrue(np.allclose(np.real(v_vec),\
-                                    np.real(expected_v_vec),rtol = eps))
-        self.assertTrue(np.allclose(np.imag(v_vec),\
-                                    np.imag(expected_v_vec),rtol = eps))
-=======
         expected_v_vec = np.array([[1.0 + 0.0j, -0.912724 + 0.408576j],
                                    [1.0 + 0.0j, -0.912724 + 0.408576j]])
         self.assertTrue(np.allclose(np.real(v_vec),
                                     np.real(expected_v_vec), rtol=eps))
         self.assertTrue(np.allclose(np.imag(v_vec),
                                     np.imag(expected_v_vec), rtol=eps))
->>>>>>> e033967f
 
     def test_weight_vector(self):
         # Error margin
@@ -309,96 +176,53 @@
         phi_scan = 0
         theta_tilt = 0
         w_vec = self.antenna2._weight_vector(phi_scan, theta_tilt)
-<<<<<<< HEAD
-        expected_w_vec = np.array([[0.5, 0.5],[0.5, 0.5]])
-        self.assertTrue(np.allclose(np.real(w_vec),\
-                                    np.real(expected_w_vec),rtol = eps))
-        self.assertTrue(np.allclose(np.imag(w_vec),\
-                                    np.imag(expected_w_vec),rtol = eps))
-=======
         expected_w_vec = np.array([[0.5, 0.5], [0.5, 0.5]])
         self.assertTrue(np.allclose(np.real(w_vec),
                                     np.real(expected_w_vec), rtol=eps))
         self.assertTrue(np.allclose(np.imag(w_vec),
                                     np.imag(expected_w_vec), rtol=eps))
->>>>>>> e033967f
 
         # Test 2
         phi_scan = 90
         theta_tilt = 90
         w_vec = self.antenna2._weight_vector(phi_scan, theta_tilt)
-<<<<<<< HEAD
-        expected_w_vec = np.array([[0.5, 0.5],[-0.5, -0.5]])
-        self.assertTrue(np.allclose(np.real(w_vec),\
-                                    np.real(expected_w_vec),rtol = eps))
-        self.assertTrue(np.allclose(np.imag(w_vec),\
-                                    np.imag(expected_w_vec),rtol = eps))
-=======
         expected_w_vec = np.array([[0.5, 0.5], [-0.5, -0.5]])
         self.assertTrue(np.allclose(np.real(w_vec),
                                     np.real(expected_w_vec), rtol=eps))
         self.assertTrue(np.allclose(np.imag(w_vec),
                                     np.imag(expected_w_vec), rtol=eps))
->>>>>>> e033967f
 
         # Test 3
         phi_scan = 45
         theta_tilt = 45
         w_vec = self.antenna2._weight_vector(phi_scan, theta_tilt)
-<<<<<<< HEAD
-        expected_w_vec = np.array([[0.5 + 0.0j, 0.0 - 0.5j],\
-                    [-0.3028499+0.3978466j, 0.3978466+0.3028499j]])
-        self.assertTrue(np.allclose(np.real(w_vec),\
-                                    np.real(expected_w_vec),rtol = eps))
-        self.assertTrue(np.allclose(np.imag(w_vec),\
-                                    np.imag(expected_w_vec),rtol = eps))
-=======
         expected_w_vec = np.array([[0.5 + 0.0j, 0.0 - 0.5j],
                                    [-0.3028499 + 0.3978466j, 0.3978466 + 0.3028499j]])
         self.assertTrue(np.allclose(np.real(w_vec),
                                     np.real(expected_w_vec), rtol=eps))
         self.assertTrue(np.allclose(np.imag(w_vec),
                                     np.imag(expected_w_vec), rtol=eps))
->>>>>>> e033967f
 
         # Test 4
         phi_scan = 0
         theta_tilt = 90
         w_vec = self.antenna2._weight_vector(phi_scan, theta_tilt)
-<<<<<<< HEAD
-        expected_w_vec = np.array([[0.5, 0.5],[-0.5, -0.5]])
-        self.assertTrue(np.allclose(np.real(w_vec),\
-                                    np.real(expected_w_vec),rtol = eps))
-        self.assertTrue(np.allclose(np.imag(w_vec),\
-                                    np.imag(expected_w_vec),rtol = eps))
-=======
         expected_w_vec = np.array([[0.5, 0.5], [-0.5, -0.5]])
         self.assertTrue(np.allclose(np.real(w_vec),
                                     np.real(expected_w_vec), rtol=eps))
         self.assertTrue(np.allclose(np.imag(w_vec),
                                     np.imag(expected_w_vec), rtol=eps))
->>>>>>> e033967f
 
         # Test 5
         phi_scan = 45
         theta_tilt = 30
         w_vec = self.antenna2._weight_vector(phi_scan, theta_tilt)
-<<<<<<< HEAD
-        expected_w_vec = np.array([[0.5 + 0.0j, -0.172870 - 0.469169j],\
-                                   [0.0 + 0.5j,  0.469165 - 0.172870j]])
-        self.assertTrue(np.allclose(np.real(w_vec),\
-                                    np.real(expected_w_vec),rtol = eps))
-        self.assertTrue(np.allclose(np.imag(w_vec),\
-                                    np.imag(expected_w_vec),rtol = eps))
-
-=======
         expected_w_vec = np.array([[0.5 + 0.0j, -0.172870 - 0.469169j],
                                    [0.0 + 0.5j, 0.469165 - 0.172870j]])
         self.assertTrue(np.allclose(np.real(w_vec),
                                     np.real(expected_w_vec), rtol=eps))
         self.assertTrue(np.allclose(np.imag(w_vec),
                                     np.imag(expected_w_vec), rtol=eps))
->>>>>>> e033967f
 
     def test_add_beam(self):
         # Error margin
@@ -407,55 +231,14 @@
         # Add first beam
         phi_scan = 11.79
         theta_tilt = 125.31
-<<<<<<< HEAD
-        self.antenna2.add_beam(phi_scan,theta_tilt)
-
-        self.assertEqual(len(self.antenna2.beams_list),1)
-        self.assertEqual(len(self.antenna2.w_vec_list),1)
-=======
         self.antenna2.add_beam(phi_scan, theta_tilt)
 
         self.assertEqual(len(self.antenna2.beams_list), 1)
         self.assertEqual(len(self.antenna2.w_vec_list), 1)
->>>>>>> e033967f
 
         # Add second beam
         phi_scan = 56.79
         theta_tilt = 185.31
-<<<<<<< HEAD
-        self.antenna2.add_beam(phi_scan,theta_tilt)
-
-        self.assertEqual(len(self.antenna2.beams_list),2)
-        self.assertEqual(len(self.antenna2.w_vec_list),2)
-
-        # Test first beam
-        self.assertEqual(self.antenna2.beams_list[0][0],45)
-        self.assertEqual(self.antenna2.beams_list[0][1],30)
-
-        w_vec = self.antenna2.w_vec_list[0]
-        expected_w_vec = np.array([[0.5 + 0.0j, -0.172870 - 0.469169j],\
-                                   [0.0 + 0.5j,  0.469165 - 0.172870j]])
-        self.assertTrue(np.allclose(np.real(w_vec),\
-                                    np.real(expected_w_vec),rtol = eps))
-        self.assertTrue(np.allclose(np.imag(w_vec),\
-                                    np.imag(expected_w_vec),rtol = eps))
-
-        # Test second beam
-        self.assertEqual(self.antenna2.beams_list[1][0],90)
-        self.assertEqual(self.antenna2.beams_list[1][1],90)
-
-        w_vec = self.antenna2.w_vec_list[1]
-        expected_w_vec = np.array([[0.5, 0.5],[-0.5, -0.5]])
-        self.assertTrue(np.allclose(np.real(w_vec),\
-                                    np.real(expected_w_vec),rtol = eps))
-        self.assertTrue(np.allclose(np.imag(w_vec),\
-                                    np.imag(expected_w_vec),rtol = eps))
-
-        # Reset beams and test
-        self.antenna2.reset_beams()
-        self.assertEqual(len(self.antenna2.beams_list),0)
-        self.assertEqual(len(self.antenna2.w_vec_list),0)
-=======
         self.antenna2.add_beam(phi_scan, theta_tilt)
 
         self.assertEqual(len(self.antenna2.beams_list), 2)
@@ -488,7 +271,6 @@
         self.antenna2.reset_beams()
         self.assertEqual(len(self.antenna2.beams_list), 0)
         self.assertEqual(len(self.antenna2.w_vec_list), 0)
->>>>>>> e033967f
 
     def test_beam_gain(self):
         # Error margin
@@ -500,15 +282,9 @@
         beam = 0
         phi_scan = 11.79
         theta_tilt = 140.31
-<<<<<<< HEAD
-        self.antenna2.add_beam(phi_scan,theta_tilt)
-        beam_g = self.antenna2._beam_gain(phi,theta,beam)
-        self.assertAlmostEqual(beam_g,1.594268,delta = eps)
-=======
         self.antenna2.add_beam(phi_scan, theta_tilt)
         beam_g = self.antenna2._beam_gain(phi, theta, beam)
         self.assertAlmostEqual(beam_g, 1.594268, delta=eps)
->>>>>>> e033967f
 
         # Test 2
         phi = 0
@@ -516,26 +292,15 @@
         beam = 1
         phi_scan = 11.79
         theta_tilt = 185.31
-<<<<<<< HEAD
-        self.antenna2.add_beam(phi_scan,theta_tilt)
-        beam_g = self.antenna2._beam_gain(phi,theta,beam)
-        self.assertAlmostEqual(beam_g,10.454087,delta = eps)
-=======
         self.antenna2.add_beam(phi_scan, theta_tilt)
         beam_g = self.antenna2._beam_gain(phi, theta, beam)
         self.assertAlmostEqual(beam_g, 10.454087, delta=eps)
->>>>>>> e033967f
 
         # Test 3
         phi = 32.5
         theta = 115.2
-<<<<<<< HEAD
-        beam_g = self.antenna2._beam_gain(phi,theta)
-        self.assertAlmostEqual(beam_g,11.9636,delta = eps)
-=======
         beam_g = self.antenna2._beam_gain(phi, theta)
         self.assertAlmostEqual(beam_g, 11.9636, delta=eps)
->>>>>>> e033967f
 
     def test_calculate_gain(self):
         # Error margin
@@ -545,11 +310,7 @@
         phi_vec = np.array([11.79, -0.71])
         theta_vec = np.array([50.31, 120.51])
         gains = self.antenna2.calculate_gain(phi_vec=phi_vec, theta_vec=theta_vec)
-<<<<<<< HEAD
-        npt.assert_allclose(gains,np.array([5.9491,11.9636]),atol=eps)
-=======
         npt.assert_allclose(gains, np.array([5.9491, 11.9636]), atol=eps)
->>>>>>> e033967f
 
         # Test 2
         phi = -33.21
@@ -560,11 +321,7 @@
         beams_l = np.zeros_like(phi_vec, dtype=int)
         gains = self.antenna2.calculate_gain(phi_vec=phi, theta_vec=theta,
                                              beams_l=beams_l)
-<<<<<<< HEAD
-        npt.assert_allclose(gains,np.array([10.454087]),atol=eps)
-=======
         npt.assert_allclose(gains, np.array([10.454087]), atol=eps)
->>>>>>> e033967f
 
         # Test 3
         phi = -20
@@ -572,12 +329,7 @@
         beams_l = np.zeros_like(phi_vec, dtype=int)
         gains = self.antenna1.calculate_gain(phi_vec=phi, theta_vec=theta,
                                              co_channel=False)
-<<<<<<< HEAD
-        npt.assert_allclose(gains,np.array([1.6667]),atol=eps)
-
-=======
         npt.assert_allclose(gains, np.array([1.6667]), atol=eps)
->>>>>>> e033967f
 
     def test_to_local_coord(self):
         # Angles to be converted
@@ -586,14 +338,9 @@
 
         # Convert to local coordinates
         lo_phi, lo_theta = self.antenna1.to_local_coord(phi, theta)
-<<<<<<< HEAD
-        npt.assert_equal(lo_phi,np.array([120, 70, 20, -120]))
-        npt.assert_equal(lo_theta,np.array([80, 170, 40, 10]))
-=======
         npt.assert_equal(lo_phi, np.array([120, 70, 20, -120]))
         npt.assert_equal(lo_theta, np.array([80, 170, 40, 10]))
 
->>>>>>> e033967f
 
 if __name__ == '__main__':
     unittest.main()