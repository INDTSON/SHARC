--- conflicted
+++ resolved
@@ -20,18 +20,13 @@
 from sharc.propagation.propagation_factory import PropagationFactory
 
 
-<<<<<<< HEAD
-class SimulationInputFilesTest(unittest.TestCase):
-=======
 class SimulationDownlinkTest(unittest.TestCase):
->>>>>>> e033967f
 
     def setUp(self):
         self.our_path = os.path.dirname(__file__)
         self.param = Parameters()
         self.param.set_file_name(os.path.join(self.our_path, "parameters_test_input_files.ini"))
         self.param.read_params()
-<<<<<<< HEAD
         self.param.imt.ue_polygons = [Polygon([(669240, 7803180),
                                                (669240, 7803200),
                                                (669260, 7803200),
@@ -41,8 +36,6 @@
                                                (671360, 7803220),
                                                (671360, 7803200)])]
         self.random_number_gen = np.random.RandomState(seed=101)
-=======
->>>>>>> e033967f
 
     def test_simulation_2bs_2ue_downlink(self):
 
@@ -52,7 +45,6 @@
         self.simulation.bs_power_gain = 0
         self.simulation.ue_power_gain = 0
 
-<<<<<<< HEAD
         self.simulation.propagation_imt = PropagationFactory.create_propagation(self.param.imt.channel_model,
                                                                                 self.param,
                                                                                 self.random_number_gen)
@@ -62,8 +54,6 @@
                                                                     self.param,
                                                                     self.random_number_gen)
 
-=======
->>>>>>> e033967f
         self.simulation.bs = StationFactory.generate_imt_base_stations(self.param.imt,
                                                                        self.param.antenna_imt,
                                                                        self.simulation.topology,
@@ -253,9 +243,6 @@
                             rx_power[1] - total_interference[1],
                             atol=1e-2)
 
-<<<<<<< HEAD
-=======
-
->>>>>>> e033967f
+
 if __name__ == '__main__':
     unittest.main()