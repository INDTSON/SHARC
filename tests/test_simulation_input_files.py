--- conflicted
+++ resolved
@@ -27,20 +27,16 @@
         self.param = Parameters()
         self.param.set_file_name(os.path.join(self.our_path, "parameters_test_input_files.ini"))
         self.param.read_params()
-<<<<<<< HEAD
-        self.param.imt.ue_polygons = [Polygon([(669240,7803180),
-                                               (669240,7803200),
-                                               (669260,7803200),
-                                               (669260,7803180)]),
-                                      Polygon([(671340,7803200),
-                                               (671340,7803220),
-                                               (671360,7803220),
-                                               (671360,7803200)])]
-        
-=======
+        self.param.imt.ue_polygons = [Polygon([(669240, 7803180),
+                                               (669240, 7803200),
+                                               (669260, 7803200),
+                                               (669260, 7803180)]),
+                                      Polygon([(671340, 7803200),
+                                               (671340, 7803220),
+                                               (671360, 7803220),
+                                               (671360, 7803200)])]
         self.random_number_gen = np.random.RandomState(seed=101)
 
->>>>>>> 604ea55c
     def test_simulation_2bs_2ue_downlink(self):
 
         self.simulation = SimulationDownlink(self.param)
@@ -49,8 +45,6 @@
         self.simulation.bs_power_gain = 0
         self.simulation.ue_power_gain = 0
 
-<<<<<<< HEAD
-=======
         self.simulation.propagation_imt = PropagationFactory.create_propagation(self.param.imt.channel_model,
                                                                                 self.param,
                                                                                 self.random_number_gen)
@@ -60,7 +54,6 @@
                                                                     self.param,
                                                                     self.random_number_gen)
 
->>>>>>> 604ea55c
         self.simulation.bs = StationFactory.generate_imt_base_stations(self.param.imt,
                                                                        self.param.antenna_imt,
                                                                        self.simulation.topology,
@@ -74,11 +67,8 @@
                                                             self.simulation.topology,
                                                             self.random_number_gen)
         # UEs positioned exactly 100m north of the BSs
-        npt.assert_equal(self.simulation.ue.x,
-                         np.array([669250,671350]))
-        npt.assert_equal(self.simulation.ue.y,
-                         np.array([7803190, 7803210]))
-        npt.assert_equal(self.simulation.ue.height,np.array([950.5,841.5]))
+        self.simulation.ue.x = np.array([669242.9, 671354.38])
+        self.simulation.ue.y = np.array([7803199.9, 7803206.72])
         self.simulation.ue.antenna = np.array([AntennaOmni(10), AntennaOmni(11)])
         self.simulation.ue.active = np.ones(2, dtype=bool)
 
@@ -165,11 +155,8 @@
                                                                         self.random_number_gen)
 
         # UEs positioned exactly 100m north of the BSs
-        npt.assert_equal(self.simulation.ue.x,
-                         np.array([669250,671350]))
-        npt.assert_equal(self.simulation.ue.y,
-                         np.array([7803190, 7803210]))
-        npt.assert_equal(self.simulation.ue.height,np.array([950.5,841.5]))
+        self.simulation.ue.x = np.array([669242.9, 671354.38])
+        self.simulation.ue.y = np.array([7803199.9, 7803206.72])
         self.simulation.ue.antenna = np.array([AntennaOmni(10), AntennaOmni(11)])
         self.simulation.ue.active = np.ones(2, dtype=bool)
 
