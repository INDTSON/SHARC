# -*- coding: utf-8 -*-
"""
Created on Wed Feb  7 15:28:06 2018

@author: Calil
"""

import unittest
import numpy as np
import numpy.testing as npt
import math
<<<<<<< HEAD
from shapely.geometry import Polygon
=======
import os
>>>>>>> 3b0df9e2

from sharc.simulation_downlink import SimulationDownlink
from sharc.simulation_uplink import SimulationUplink
from sharc.parameters.parameters import Parameters
from sharc.antenna.antenna_omni import AntennaOmni
from sharc.station_factory import StationFactory

<<<<<<< HEAD
class SimulationInputFilesTest(unittest.TestCase):
=======

class SimulationDownlinkTest(unittest.TestCase):
>>>>>>> 3b0df9e2

    def setUp(self):
        self.our_path = os.path.dirname(__file__)
        self.param = Parameters()
        self.param.set_file_name(os.path.join(self.our_path, "parameters_test_input_files.ini"))
        self.param.read_params()
<<<<<<< HEAD
        self.param.imt.ue_polygons = [Polygon([(669240,7803180),
                                               (669240,7803200),
                                               (669260,7803200),
                                               (669260,7803180)]),
                                      Polygon([(671340,7803200),
                                               (671340,7803220),
                                               (671360,7803220),
                                               (671360,7803200)])]
        
=======

>>>>>>> 3b0df9e2
    def test_simulation_2bs_2ue_downlink(self):

        self.simulation = SimulationDownlink(self.param)
        self.simulation.initialize()

        self.simulation.bs_power_gain = 0
        self.simulation.ue_power_gain = 0

        self.simulation.bs = StationFactory.generate_imt_base_stations(self.param.imt,
                                                                       self.param.antenna_imt,
                                                                       self.simulation.topology)
        self.simulation.bs.antenna = np.array([AntennaOmni(1), AntennaOmni(2)])
        self.simulation.bs.active = np.ones(2, dtype=bool)

        self.simulation.ue = StationFactory.generate_imt_ue(self.param.imt,
                                                            self.param.antenna_imt,
                                                            self.simulation.topology)
        # UEs positioned exactly 100m north of the BSs
        npt.assert_equal(self.simulation.ue.x,
                         np.array([669250,671350]))
        npt.assert_equal(self.simulation.ue.y,
                         np.array([7803190, 7803210]))
        npt.assert_equal(self.simulation.ue.height,np.array([950.5,841.5]))
        self.simulation.ue.antenna = np.array([AntennaOmni(10), AntennaOmni(11)])
        self.simulation.ue.active = np.ones(2, dtype=bool)

        # test connection method
        self.simulation.connect_ue_to_bs()
        self.assertEqual(self.simulation.link, {0: [0], 1: [1]})

        # We do not test the selection method here because in this specific
        # scenario we do not want to change the order of the UE's
        #self.simulation.select_ue()

        self.simulation.coupling_loss_imt = self.simulation.calculate_coupling_loss(self.simulation.bs,
                                                                                    self.simulation.ue,
                                                                                    self.simulation.propagation_imt)
        expected_coupling_loss = np.array([[91.32490-10-1, 142.0268-11-1],
                                           [150.8591-10-2, 61.05490-11-2]])
        npt.assert_allclose(self.simulation.coupling_loss_imt,
                            expected_coupling_loss,
                            atol=1e-2)

        # test scheduler and bandwidth allocation
        self.simulation.scheduler()
        bandwidth_per_ue = math.trunc((1 - 0.1)*100)
        npt.assert_allclose(self.simulation.ue.bandwidth, bandwidth_per_ue*np.ones(2), atol=1e-2)

        # there is no power control, so BS's will transmit at maximum power
        self.simulation.power_control()
        tx_power = 10
        npt.assert_allclose(self.simulation.bs.tx_power[0], np.array([tx_power]), atol=1e-2)
        npt.assert_allclose(self.simulation.bs.tx_power[1], np.array([tx_power]), atol=1e-2)

        # test method that calculates SINR
        self.simulation.calculate_sinr()

        # check UE received power
        rx_power = np.array([tx_power-3-(91.32490-10-1)-4-3, tx_power-3-(61.05490-11-2)-4-3])
        npt.assert_allclose(self.simulation.ue.rx_power, rx_power, atol=1e-2)

        # check UE received interference
        rx_interference = np.array([tx_power-3-(150.8591-10-2)-4-3,  tx_power-3-(142.0268-11-1)-4-3])
        npt.assert_allclose(self.simulation.ue.rx_interference, rx_interference, atol=1e-2)

        # check UE thermal noise
        thermal_noise = 10*np.log10(1.38064852e-23*290*bandwidth_per_ue*1e3*1e6) + 9
        npt.assert_allclose(self.simulation.ue.thermal_noise, thermal_noise, atol=1e-2)

        # check UE thermal noise + interference
        total_interference = 10*np.log10(np.power(10, 0.1*rx_interference) + np.power(10, 0.1*thermal_noise))
        npt.assert_allclose(self.simulation.ue.total_interference, total_interference, atol=1e-2)

        # check SNR
        npt.assert_allclose(self.simulation.ue.snr, rx_power - thermal_noise, atol=1e-2)

        # check SINR
        npt.assert_allclose(self.simulation.ue.sinr, rx_power - total_interference, atol=1e-2)

    def test_simulation_2bs_2ue_uplink(self):

        self.simulation = SimulationUplink(self.param)
        self.simulation.initialize()

        self.simulation.bs_power_gain = 0
        self.simulation.ue_power_gain = 0

        self.simulation.bs = StationFactory.generate_imt_base_stations(self.param.imt,
                                                                       self.param.antenna_imt,
                                                                       self.simulation.topology)
        self.simulation.bs.antenna = np.array([AntennaOmni(1), AntennaOmni(2)])
        self.simulation.bs.active = np.ones(2, dtype=bool)

        self.simulation.ue = StationFactory.generate_imt_ue(self.param.imt,
                                                            self.param.antenna_imt,
                                                            self.simulation.topology)
        # UEs positioned exactly 100m north of the BSs
        npt.assert_equal(self.simulation.ue.x,
                         np.array([669250,671350]))
        npt.assert_equal(self.simulation.ue.y,
                         np.array([7803190, 7803210]))
        npt.assert_equal(self.simulation.ue.height,np.array([950.5,841.5]))
        self.simulation.ue.antenna = np.array([AntennaOmni(10), AntennaOmni(11)])
        self.simulation.ue.active = np.ones(2, dtype=bool)

        # test connection method
        self.simulation.connect_ue_to_bs()
        self.assertEqual(self.simulation.link, {0: [0], 1: [1]})

        # We do not test the selection method here because in this specific
        # scenario we do not want to change the order of the UE's
        #self.simulation.select_ue()

        self.simulation.coupling_loss_imt = self.simulation.calculate_coupling_loss(self.simulation.bs,
                                                                                    self.simulation.ue,
                                                                                    self.simulation.propagation_imt)
        expected_coupling_loss = np.array([[91.32490-10-1, 142.0268-11-1],
                                           [150.8591-10-2, 61.05490-11-2]])
        npt.assert_allclose(self.simulation.coupling_loss_imt,
                            expected_coupling_loss,
                            atol=1e-2)

        # test scheduler and bandwidth allocation
        self.simulation.scheduler()
        bandwidth_per_ue = math.trunc((1 - 0.1)*100)
        npt.assert_allclose(self.simulation.ue.bandwidth, bandwidth_per_ue*np.ones(2), atol=1e-2)

        # there is no power control, so UE's will transmit at maximum power
        self.simulation.power_control()
        tx_power = 20
        npt.assert_allclose(self.simulation.ue.tx_power, tx_power*np.ones(2))

        # test method that calculates SINR
        self.simulation.calculate_sinr()

        # check BS received power
        rx_power = { 0: np.array([tx_power-3-4-3] - expected_coupling_loss[0,0]),
                     1: np.array([tx_power-3-4-3] - expected_coupling_loss[1,1])}
        npt.assert_allclose(self.simulation.bs.rx_power[0],
                            rx_power[0],
                            atol=1e-2)
        npt.assert_allclose(self.simulation.bs.rx_power[1],
                            rx_power[1],
                            atol=1e-2)

        # check BS received interference
        rx_interference = { 0: np.array([tx_power-3-4-3] - expected_coupling_loss[0,1]),
                            1: np.array([tx_power-3-4-3] - expected_coupling_loss[1,0])}

        npt.assert_allclose(self.simulation.bs.rx_interference[0],
                            rx_interference[0],
                            atol=1e-2)
        npt.assert_allclose(self.simulation.bs.rx_interference[1],
                            rx_interference[1],
                            atol=1e-2)

        # check BS thermal noise
        thermal_noise = 10*np.log10(1.38064852e-23*290*bandwidth_per_ue*1e3*1e6) + 7
        npt.assert_allclose(self.simulation.bs.thermal_noise,
                            thermal_noise,
                            atol=1e-2)

        # check BS thermal noise + interference
        total_interference = { 0: 10*np.log10(np.power(10, 0.1*rx_interference[0]) + np.power(10, 0.1*thermal_noise)),
                               1: 10*np.log10(np.power(10, 0.1*rx_interference[1]) + np.power(10, 0.1*thermal_noise))}
        npt.assert_allclose(self.simulation.bs.total_interference[0],
                            total_interference[0],
                            atol=1e-2)
        npt.assert_allclose(self.simulation.bs.total_interference[1],
                            total_interference[1],
                            atol=1e-2)

        # check SNR
        npt.assert_allclose(self.simulation.bs.snr[0],
                            rx_power[0] - thermal_noise,
                            atol=1e-2)
        npt.assert_allclose(self.simulation.bs.snr[1],
                            rx_power[1] - thermal_noise,
                            atol=1e-2)

        # check SINR
        npt.assert_allclose(self.simulation.bs.sinr[0],
                            rx_power[0] - total_interference[0],
                            atol=1e-2)
        npt.assert_allclose(self.simulation.bs.sinr[1],
                            rx_power[1] - total_interference[1],
                            atol=1e-2)

if __name__ == '__main__':
    unittest.main()<|MERGE_RESOLUTION|>--- conflicted
+++ resolved
@@ -9,11 +9,8 @@
 import numpy as np
 import numpy.testing as npt
 import math
-<<<<<<< HEAD
 from shapely.geometry import Polygon
-=======
 import os
->>>>>>> 3b0df9e2
 
 from sharc.simulation_downlink import SimulationDownlink
 from sharc.simulation_uplink import SimulationUplink
@@ -21,19 +18,13 @@
 from sharc.antenna.antenna_omni import AntennaOmni
 from sharc.station_factory import StationFactory
 
-<<<<<<< HEAD
 class SimulationInputFilesTest(unittest.TestCase):
-=======
-
-class SimulationDownlinkTest(unittest.TestCase):
->>>>>>> 3b0df9e2
 
     def setUp(self):
         self.our_path = os.path.dirname(__file__)
         self.param = Parameters()
         self.param.set_file_name(os.path.join(self.our_path, "parameters_test_input_files.ini"))
         self.param.read_params()
-<<<<<<< HEAD
         self.param.imt.ue_polygons = [Polygon([(669240,7803180),
                                                (669240,7803200),
                                                (669260,7803200),
@@ -43,9 +34,6 @@
                                                (671360,7803220),
                                                (671360,7803200)])]
         
-=======
-
->>>>>>> 3b0df9e2
     def test_simulation_2bs_2ue_downlink(self):
 
         self.simulation = SimulationDownlink(self.param)
