# -*- coding: utf-8 -*-
"""
Created on Mon Apr 10 18:32:30 2017

@author: edgar
"""

import unittest
import numpy as np
import numpy.testing as npt
import math

from sharc.simulation_uplink import SimulationUplink
from sharc.parameters.parameters import Parameters
from sharc.antenna.antenna_omni import AntennaOmni
from sharc.antenna.antenna_beamforming_imt import AntennaBeamformingImt
from sharc.station_factory import StationFactory

class SimulationUplinkTest(unittest.TestCase):

    def setUp(self):
        self.param = Parameters()

        self.param.general.imt_link = "UPLINK"
        self.param.general.enable_cochannel = True
        self.param.general.enable_adjacent_channel = False
<<<<<<< HEAD

=======
        
>>>>>>> f2464ef3
        self.param.imt.topology = "SINGLE_BS"
        self.param.imt.num_macrocell_sites = 19
        self.param.imt.num_clusters = 2
        self.param.imt.intersite_distance = 150
        self.param.imt.minimum_separation_distance_bs_ue = 10
        self.param.imt.interfered_with = False
        self.param.imt.frequency = 10000
        self.param.imt.bandwidth = 100
        self.param.imt.rb_bandwidth = 0.180
        self.param.imt.guard_band_ratio = 0.1
        self.param.imt.ho_margin = 3
        self.param.imt.bs_load_probability = 1
        self.param.imt.num_resource_blocks = 10
        self.param.imt.bs_conducted_power = 10
        self.param.imt.bs_height = 6
        self.param.imt.bs_acs = 30
        self.param.imt.bs_noise_figure = 7
        self.param.imt.bs_noise_temperature = 290
        self.param.imt.bs_ohmic_loss = 3
        self.param.imt.ul_attenuation_factor = 0.4
        self.param.imt.ul_sinr_min = -10
        self.param.imt.ul_sinr_max = 22
        self.param.imt.ue_k = 2
        self.param.imt.ue_k_m = 1
        self.param.imt.ue_indoor_percent = 0
        self.param.imt.ue_distribution_distance = "RAYLEIGH"
        self.param.imt.ue_distribution_azimuth = "UNIFORM"
        self.param.imt.ue_distribution_type = "ANGLE_AND_DISTANCE"
        self.param.imt.ue_tx_power_control = "OFF"
        self.param.imt.ue_p_o_pusch = -95
        self.param.imt.ue_alfa = 0.8
        self.param.imt.ue_p_cmax = 20
        self.param.imt.ue_conducted_power = 10
        self.param.imt.ue_height = 1.5
<<<<<<< HEAD
        self.param.imt.ue_aclr = 20
=======
>>>>>>> f2464ef3
        self.param.imt.ue_acs = 25
        self.param.imt.ue_noise_figure = 9
        self.param.imt.ue_ohmic_loss = 3
        self.param.imt.ue_body_loss = 4
        self.param.imt.dl_attenuation_factor = 0.6
        self.param.imt.dl_sinr_min = -10
        self.param.imt.dl_sinr_max = 30
        self.param.imt.channel_model = "FSPL"
        self.param.imt.line_of_sight_prob = 0.75 # probability of line-of-sight (not for FSPL)
        self.param.imt.shadowing = False
        self.param.imt.noise_temperature = 290
        self.param.imt.BOLTZMANN_CONSTANT = 1.38064852e-23

        self.param.antenna_imt.bs_element_pattern = "M2101"
        self.param.antenna_imt.bs_tx_element_max_g = 10
        self.param.antenna_imt.bs_tx_element_phi_3db = 80
        self.param.antenna_imt.bs_tx_element_theta_3db = 80
        self.param.antenna_imt.bs_tx_element_am = 25
        self.param.antenna_imt.bs_tx_element_sla_v = 25
        self.param.antenna_imt.bs_tx_n_rows = 16
        self.param.antenna_imt.bs_tx_n_columns = 16
        self.param.antenna_imt.bs_tx_element_horiz_spacing = 1
        self.param.antenna_imt.bs_tx_element_vert_spacing = 1
        self.param.antenna_imt.bs_rx_element_max_g = 5
        self.param.antenna_imt.bs_rx_element_phi_deg_3db = 65
        self.param.antenna_imt.bs_rx_element_theta_deg_3db = 65
        self.param.antenna_imt.bs_rx_element_am = 30
        self.param.antenna_imt.bs_rx_element_sla_v = 30
        self.param.antenna_imt.bs_rx_n_rows = 2
        self.param.antenna_imt.bs_rx_n_columns = 2
        self.param.antenna_imt.bs_rx_element_horiz_spacing = 0.5
        self.param.antenna_imt.bs_rx_element_vert_spacing = 0.5
        self.param.antenna_imt.bs_downtilt_deg = 10
        self.param.antenna_imt.ue_element_pattern = "M2101"
        self.param.antenna_imt.ue_tx_element_max_g = 5
        self.param.antenna_imt.ue_tx_element_phi_deg_3db = 65
        self.param.antenna_imt.ue_tx_element_theta_deg_3db = 65
        self.param.antenna_imt.ue_tx_element_am = 30
        self.param.antenna_imt.ue_tx_element_sla_v = 30
        self.param.antenna_imt.ue_tx_n_rows = 2
        self.param.antenna_imt.ue_tx_n_columns = 1
        self.param.antenna_imt.ue_tx_element_horiz_spacing = 0.5
        self.param.antenna_imt.ue_tx_element_vert_spacing = 0.5
        self.param.antenna_imt.ue_rx_element_max_g = 10
        self.param.antenna_imt.ue_rx_element_phi_3db = 90
        self.param.antenna_imt.ue_rx_element_theta_3db = 90
        self.param.antenna_imt.ue_rx_element_am = 25
        self.param.antenna_imt.ue_rx_element_sla_v = 25
        self.param.antenna_imt.ue_rx_n_rows = 16
        self.param.antenna_imt.ue_rx_n_columns = 16
        self.param.antenna_imt.ue_rx_element_horiz_spacing = 1
        self.param.antenna_imt.ue_rx_element_vert_spacing = 1

        self.param.fss_ss.frequency = 10000
        self.param.fss_ss.bandwidth = 100
        self.param.fss_ss.acs = 0
        self.param.fss_ss.altitude = 35786000
        self.param.fss_ss.lat_deg = 0
        self.param.fss_ss.azimuth = 0
        self.param.fss_ss.elevation = 270
        self.param.fss_ss.tx_power_density = -30
        self.param.fss_ss.noise_temperature = 950
        self.param.fss_ss.antenna_gain = 51
        self.param.fss_ss.antenna_pattern = "OMNI"
        self.param.fss_ss.imt_altitude = 1000
        self.param.fss_ss.imt_lat_deg = -23.5629739
        self.param.fss_ss.imt_long_diff_deg = (-46.6555132-75)
        self.param.fss_ss.channel_model = "FSPL"
        self.param.fss_ss.line_of_sight_prob = 0.01
        self.param.fss_ss.surf_water_vapour_density = 7.5
        self.param.fss_ss.specific_gaseous_att = 0.1
        self.param.fss_ss.time_ratio = 0.5
        self.param.fss_ss.antenna_l_s = -20
        self.param.fss_ss.acs = 10
        self.param.fss_ss.BOLTZMANN_CONSTANT = 1.38064852e-23
        self.param.fss_ss.EARTH_RADIUS = 6371000

        self.param.fss_es.x = -5000
        self.param.fss_es.y = 0
        self.param.fss_es.height = 10
        self.param.fss_es.elevation = 20
        self.param.fss_es.azimuth = 0
        self.param.fss_es.frequency = 10000
        self.param.fss_es.bandwidth = 100
        self.param.fss_es.acs = 0
        self.param.fss_es.noise_temperature = 100
        self.param.fss_es.tx_power_density = -60
        self.param.fss_es.antenna_gain = 50
        self.param.fss_es.antenna_pattern = "OMNI"
        self.param.fss_es.channel_model = "FSPL"
        self.param.fss_es.line_of_sight_prob = 1
        self.param.fss_es.acs = 10
        self.param.fss_es.BOLTZMANN_CONSTANT = 1.38064852e-23
        self.param.fss_es.EARTH_RADIUS = 6371000

    def test_simulation_2bs_4ue_ss(self):
        self.param.general.system = "FSS_SS"

        self.simulation = SimulationUplink(self.param)
        self.simulation.initialize()

        self.simulation.bs_power_gain = 0
        self.simulation.ue_power_gain = 0
<<<<<<< HEAD

=======
        
        self.assertTrue(self.simulation.co_channel)
        
>>>>>>> f2464ef3
        self.simulation.bs = StationFactory.generate_imt_base_stations(self.param.imt,
                                                                       self.param.antenna_imt,
                                                                       self.simulation.topology)
        self.simulation.bs.antenna = np.array([AntennaOmni(1), AntennaOmni(2)])
        self.simulation.bs.active = np.ones(2, dtype=bool)

        self.simulation.ue = StationFactory.generate_imt_ue(self.param.imt,
                                                            self.param.antenna_imt,
                                                            self.simulation.topology)
        self.simulation.ue.x = np.array([20, 70, 110, 170])
        self.simulation.ue.y = np.array([ 0,  0,   0,   0])
        self.simulation.ue.antenna = np.array([AntennaOmni(10), AntennaOmni(11), AntennaOmni(22), AntennaOmni(23)])
        self.simulation.ue.active = np.ones(4, dtype=bool)

        # test connection method
        self.simulation.connect_ue_to_bs()
        self.assertEqual(self.simulation.link, {0: [0,1], 1: [2,3]})

        # We do not test the selection method here because in this specific
        # scenario we do not want to change the order of the UE's
        #self.simulation.select_ue()

        # test coupling loss method
        self.simulation.coupling_loss_imt = self.simulation.calculate_coupling_loss(self.simulation.bs,
                                                                                    self.simulation.ue,
                                                                                    self.simulation.propagation_imt)
<<<<<<< HEAD
        npt.assert_allclose(self.simulation.coupling_loss_imt,
                            np.array([[78.47-1-10,  89.35-1-11,  93.27-1-22,  97.05-1-23],
                                      [97.55-2-10,  94.72-2-11,  91.53-2-22,  81.99-2-23]]),
=======
        coupling_loss_imt = np.array([[78.47-1-10,  89.35-1-11,  93.27-1-22,  97.05-1-23], 
                                      [97.55-2-10,  94.72-2-11,  91.53-2-22,  81.99-2-23]])
        npt.assert_allclose(self.simulation.coupling_loss_imt, 
                            coupling_loss_imt, 
>>>>>>> f2464ef3
                            atol=1e-2)

        # test scheduler and bandwidth allocation
        self.simulation.scheduler()
        bandwidth_per_ue = math.trunc((1 - 0.1)*100/2)
        npt.assert_allclose(self.simulation.ue.bandwidth, bandwidth_per_ue*np.ones(4), atol=1e-2)

        # there is no power control, so UE's will transmit at maximum power
        self.simulation.power_control()
<<<<<<< HEAD
        npt.assert_allclose(self.simulation.ue.tx_power, 20*np.ones(4))

        # test method that calculates SINR
=======
        tx_power = 20
        npt.assert_allclose(self.simulation.ue.tx_power, tx_power*np.ones(4))
        
        # test method that calculates SINR 
>>>>>>> f2464ef3
        self.simulation.calculate_sinr()
        
        # check BS received power
<<<<<<< HEAD
        npt.assert_allclose(self.simulation.bs.rx_power[0],
                            np.array([20-(78.47-1-10)-10, 20-(89.35-1-11)-10]),
                            atol=1e-2)
        npt.assert_allclose(self.simulation.bs.rx_power[1],
                            np.array([20-(91.53-2-22)-10, 20-(81.99-2-23)-10]),
                            atol=1e-2)
        # check BS received interference
        npt.assert_allclose(self.simulation.bs.rx_interference[0],
                            np.array([20-(93.27-1-22)-10,  20-(97.05-1-23)-10]),
                            atol=1e-2)
        npt.assert_allclose(self.simulation.bs.rx_interference[1],
                            np.array([20-(97.55-2-10)-10, 20-(94.72-2-11)-10]),
                            atol=1e-2)
        # check BS thermal noise
        npt.assert_allclose(self.simulation.bs.thermal_noise,
                            10*np.log10(1.38064852e-23*290*bandwidth_per_ue*1e3*1e6) + 7,
=======
        rx_power = { 0: np.array([tx_power-3-4-3, tx_power-3-4-3] - coupling_loss_imt[0,0:2]), 
                     1: np.array([tx_power-3-4-3, tx_power-3-4-3] - coupling_loss_imt[1,2:4])}
        npt.assert_allclose(self.simulation.bs.rx_power[0], 
                            rx_power[0],
                            atol=1e-2)
        npt.assert_allclose(self.simulation.bs.rx_power[1], 
                            rx_power[1],
                            atol=1e-2)
        
        # check BS received interference
        rx_interference = { 0: np.array([tx_power-3-4-3, tx_power-3-4-3] - coupling_loss_imt[0,2:4]), 
                            1: np.array([tx_power-3-4-3, tx_power-3-4-3] - coupling_loss_imt[1,0:2])}        
        
        npt.assert_allclose(self.simulation.bs.rx_interference[0], 
                            rx_interference[0],
                            atol=1e-2)
        npt.assert_allclose(self.simulation.bs.rx_interference[1], 
                            rx_interference[1],
                            atol=1e-2)     
        
        # check BS thermal noise
        thermal_noise = 10*np.log10(1.38064852e-23*290*bandwidth_per_ue*1e3*1e6) + 7
        npt.assert_allclose(self.simulation.bs.thermal_noise, 
                            thermal_noise,
>>>>>>> f2464ef3
                            atol=1e-2)
        
        # check BS thermal noise + interference
<<<<<<< HEAD
        npt.assert_allclose(self.simulation.bs.total_interference[0],
                            10*np.log10(np.power(10, 0.1*np.array([20-(93.27-1-22)-10,  20-(97.05-1-23)-10])) +
                                        np.power(10, 0.1*(-90.44))),
                            atol=1e-2)
        npt.assert_allclose(self.simulation.bs.total_interference[1],
                            10*np.log10(np.power(10, 0.1*np.array([20-(97.55-2-10)-10, 20-(94.72-2-11)-10])) +
                                        np.power(10, 0.1*(-90.44))),
                            atol=1e-2)
        # check SNR
        npt.assert_allclose(self.simulation.bs.snr[0],
                            np.array([20-(78.47-1-10)-10 - (-90.44),  20-(89.35-1-11)-10 - (-90.44)]),
                            atol=1e-2)
        npt.assert_allclose(self.simulation.bs.snr[1],
                            np.array([20-(91.53-2-22)-10 - (-90.44),  20-(81.99-2-23)-10 - (-90.44)]),
                            atol=1e-2)
        # check SINR
        npt.assert_allclose(self.simulation.bs.sinr[0],
                            np.array([-57.47 - (-60.27),  -67.35 - (-63.05)]),
                            atol=1e-2)
        npt.assert_allclose(self.simulation.bs.sinr[1],
                            np.array([-57.53 - (-75.41),  -46.99 - (-71.67)]),
=======
        total_interference = { 0: 10*np.log10(np.power(10, 0.1*rx_interference[0]) + np.power(10, 0.1*thermal_noise)),
                               1: 10*np.log10(np.power(10, 0.1*rx_interference[1]) + np.power(10, 0.1*thermal_noise))}
        npt.assert_allclose(self.simulation.bs.total_interference[0], 
                            total_interference[0],
                            atol=1e-2)
        npt.assert_allclose(self.simulation.bs.total_interference[1], 
                            total_interference[1],
                            atol=1e-2)    

        # check SNR 
        npt.assert_allclose(self.simulation.bs.snr[0], 
                            rx_power[0] - thermal_noise,
                            atol=1e-2)
        npt.assert_allclose(self.simulation.bs.snr[1], 
                            rx_power[1] - thermal_noise,
                            atol=1e-2)
        
        # check SINR 
        npt.assert_allclose(self.simulation.bs.sinr[0], 
                            rx_power[0] - total_interference[0],
                            atol=1e-2)
        npt.assert_allclose(self.simulation.bs.sinr[1], 
                            rx_power[1] - total_interference[1],
>>>>>>> f2464ef3
                            atol=1e-2)

        self.simulation.system = StationFactory.generate_fss_space_station(self.param.fss_ss)
        self.simulation.system.x = np.array([0])
        self.simulation.system.y = np.array([0])
        self.simulation.system.height = np.array([self.param.fss_ss.altitude])

        # test the method that calculates interference from IMT UE to FSS space station
        self.simulation.calculate_external_interference()
        
        # check coupling loss
        coupling_loss_imt_system = np.array([203.52-51-10, 203.52-51-11, 203.52-51-22, 203.52-51-23])
        npt.assert_allclose(self.simulation.coupling_loss_imt_system,
                            coupling_loss_imt_system,
                            atol=1e-2)
        # check interference generated by UE to FSS space station
<<<<<<< HEAD
        interference_ue = 20 - np.array([203.52-51-10, 203.52-51-11, 203.52-51-22, 203.52-51-23]) - 7 + 10*math.log10(45/100) - 3
=======
        interference_ue = tx_power - 3 - 4 - coupling_loss_imt_system
>>>>>>> f2464ef3
        rx_interference = 10*math.log10(np.sum(np.power(10, 0.1*interference_ue)))
        self.assertAlmostEqual(self.simulation.system.rx_interference,
                               rx_interference,
                               delta=.01)
        
        # check FSS space station thermal noise
        thermal_noise = 10*np.log10(1.38064852e-23*950*100*1e3*1e6)
        self.assertAlmostEqual(self.simulation.system.thermal_noise,
                               thermal_noise,
                               delta=.01)
<<<<<<< HEAD
        # check INR at FSS space station
        self.assertAlmostEqual(self.simulation.system.inr,
                               np.array([ -120.18 - (-88.82) ]),
                               delta=.01)
=======
        
        # check INR at FSS space station
        self.assertAlmostEqual(self.simulation.system.inr, 
                               rx_interference - thermal_noise,
                               delta=.01)        
        
>>>>>>> f2464ef3

    def test_simulation_2bs_4ue_es(self):
        self.param.general.system = "FSS_ES"

        self.simulation = SimulationUplink(self.param)
        self.simulation.initialize()

        self.simulation.bs_power_gain = 0
        self.simulation.ue_power_gain = 0

        self.simulation.bs = StationFactory.generate_imt_base_stations(self.param.imt,
                                                                       self.param.antenna_imt,
                                                                       self.simulation.topology)
        self.simulation.bs.antenna = np.array([AntennaOmni(1), AntennaOmni(2)])
        self.simulation.bs.active = np.ones(2, dtype=bool)

        self.simulation.ue = StationFactory.generate_imt_ue(self.param.imt,
                                                            self.param.antenna_imt,
                                                            self.simulation.topology)
        self.simulation.ue.x = np.array([20, 70, 110, 170])
        self.simulation.ue.y = np.array([ 0,  0,   0,   0])
        self.simulation.ue.antenna = np.array([AntennaOmni(10), AntennaOmni(11), AntennaOmni(22), AntennaOmni(23)])
        self.simulation.ue.active = np.ones(4, dtype=bool)

        self.simulation.connect_ue_to_bs()

        # We do not test the selection method here because in this specific
        # scenario we do not want to change the order of the UE's
        #self.simulation.select_ue()

        # test coupling loss method
        self.simulation.coupling_loss_imt = self.simulation.calculate_coupling_loss(self.simulation.bs,
                                                                                    self.simulation.ue,
                                                                                    self.simulation.propagation_imt)

        self.simulation.scheduler()
        bandwidth_per_ue = math.trunc((1 - 0.1)*100/2)
        self.simulation.power_control()

        self.simulation.calculate_sinr()

        tx_power = 20

        # check coupling loss IMT
        coupling_loss_imt = np.array([[78.47-1-10,  89.35-1-11,  93.27-1-22,  97.05-1-23], 
                                      [97.55-2-10,  94.72-2-11,  91.53-2-22,  81.99-2-23]])
        npt.assert_allclose(self.simulation.coupling_loss_imt, 
                            coupling_loss_imt, 
                            atol=1e-2)        
        
        # check BS received power
        rx_power = { 0: np.array([tx_power-3-4-3, tx_power-3-4-3] - coupling_loss_imt[0,0:2]), 
                     1: np.array([tx_power-3-4-3, tx_power-3-4-3] - coupling_loss_imt[1,2:4])}
        npt.assert_allclose(self.simulation.bs.rx_power[0], 
                            rx_power[0],
                            atol=1e-2)
        npt.assert_allclose(self.simulation.bs.rx_power[1], 
                            rx_power[1],
                            atol=1e-2)
        
        # check BS received interference
        rx_interference = { 0: np.array([tx_power-3-4-3, tx_power-3-4-3] - coupling_loss_imt[0,2:4]), 
                            1: np.array([tx_power-3-4-3, tx_power-3-4-3] - coupling_loss_imt[1,0:2])}        
        
        npt.assert_allclose(self.simulation.bs.rx_interference[0], 
                            rx_interference[0],
                            atol=1e-2)
        npt.assert_allclose(self.simulation.bs.rx_interference[1], 
                            rx_interference[1],
                            atol=1e-2)     
        
        # check BS thermal noise
        thermal_noise = 10*np.log10(1.38064852e-23*290*bandwidth_per_ue*1e3*1e6) + 7
        npt.assert_allclose(self.simulation.bs.thermal_noise,
                            thermal_noise,
                            atol=1e-2)
        
        # check BS thermal noise + interference
        total_interference = { 0: 10*np.log10(np.power(10, 0.1*rx_interference[0]) + np.power(10, 0.1*thermal_noise)),
                               1: 10*np.log10(np.power(10, 0.1*rx_interference[1]) + np.power(10, 0.1*thermal_noise))}
        npt.assert_allclose(self.simulation.bs.total_interference[0], 
                            total_interference[0],
                            atol=1e-2)
        npt.assert_allclose(self.simulation.bs.total_interference[1], 
                            total_interference[1],
                            atol=1e-2)    

<<<<<<< HEAD
        # check SINR
        npt.assert_allclose(self.simulation.bs.sinr[0],
                            np.array([-57.47 - (-60.27),  -67.35 - (-63.05)]),
                            atol=1e-2)
        npt.assert_allclose(self.simulation.bs.sinr[1],
                            np.array([-57.53 - (-75.41),  -46.99 - (-71.67)]),
=======
        # check SNR 
        npt.assert_allclose(self.simulation.bs.snr[0], 
                            rx_power[0] - thermal_noise,
                            atol=1e-2)
        npt.assert_allclose(self.simulation.bs.snr[1], 
                            rx_power[1] - thermal_noise,
                            atol=1e-2)
        
        # check SINR 
        npt.assert_allclose(self.simulation.bs.sinr[0], 
                            rx_power[0] - total_interference[0],
                            atol=1e-2)
        npt.assert_allclose(self.simulation.bs.sinr[1], 
                            rx_power[1] - total_interference[1],
>>>>>>> f2464ef3
                            atol=1e-2)

        self.simulation.system = StationFactory.generate_fss_earth_station(self.param.fss_es)
        self.simulation.system.x = np.array([-2000])
        self.simulation.system.y = np.array([0])
        self.simulation.system.height = np.array([self.param.fss_es.height])

        # what if FSS ES is interferer???
        self.simulation.calculate_sinr_ext()
<<<<<<< HEAD
        npt.assert_allclose(self.simulation.coupling_loss_imt_system,
                            np.array([118.47-50-1,  118.47-50-1,  119.29-50-2,  119.29-50-2]),
=======

        # coupling loss FSS_ES <-> IMT BS
        coupling_loss_imt_system = np.array([118.47-50-1,  118.47-50-1,  119.29-50-2,  119.29-50-2])
        npt.assert_allclose(self.simulation.coupling_loss_imt_system, 
                            coupling_loss_imt_system, 
>>>>>>> f2464ef3
                            atol=1e-2)

        # external interference
        system_tx_power = -60 + 10*math.log10(bandwidth_per_ue*1e6) + 30
<<<<<<< HEAD
        npt.assert_allclose(self.simulation.bs.ext_interference[0],
                            np.array([system_tx_power - (118.47-50-1) - 3,  system_tx_power - (118.47-50-1) - 3]),
                            atol=1e-2)
        npt.assert_allclose(self.simulation.bs.ext_interference[1],
                            np.array([system_tx_power - (119.29-50-2) - 3,  system_tx_power - (119.29-50-2) - 3]),
                            atol=1e-2)

        # SINR with external interference
        interference = 10*np.log10(np.power(10, 0.1*np.array([ -60.27, -63.05, -75.41, -71.67 ])) \
                                 + np.power(10, 0.1*np.array([ -23.93, -23.93,  -23.757,  -23.757 ])))

        npt.assert_allclose(self.simulation.bs.sinr_ext[0],
                            np.array([-57.47, -67.35]) - interference[[0,1]],
                            atol=1e-2)
        npt.assert_allclose(self.simulation.bs.sinr_ext[1],
                    np.array([-57.53, -46.99]) - interference[[2,3]],
                    atol=1e-2)

        # INR
        npt.assert_allclose(self.simulation.bs.inr[0],
                            interference[[0,1]] - thermal_noise,
                            atol=1e-2)
        npt.assert_allclose(self.simulation.bs.inr[1],
                            interference[[2,3]] - thermal_noise,
                            atol=1e-2)

        # what if IMT is interferer?
        self.simulation.calculate_external_interference()
        npt.assert_allclose(self.simulation.coupling_loss_imt_system,
                            np.array([118.55-50-10,  118.76-50-11,  118.93-50-22,  119.17-50-23]),
=======
        ext_interference = { 0: system_tx_power - coupling_loss_imt_system[0:2] - 3,
                             1: system_tx_power - coupling_loss_imt_system[2:4] - 3}
        npt.assert_allclose(self.simulation.bs.ext_interference[0], 
                            ext_interference[0], 
                            atol=1e-2)
        npt.assert_allclose(self.simulation.bs.ext_interference[1], 
                            ext_interference[1], 
                            atol=1e-2)        

        # SINR with external interference
        interference = { 0: 10*np.log10(np.power(10, 0.1*total_interference[0]) \
                                      + np.power(10, 0.1*ext_interference[0])),
                         1: 10*np.log10(np.power(10, 0.1*total_interference[1]) \
                                      + np.power(10, 0.1*ext_interference[1]))}
        
        npt.assert_allclose(self.simulation.bs.sinr_ext[0], 
                            rx_power[0] - interference[0], 
                            atol=1e-2)       
        npt.assert_allclose(self.simulation.bs.sinr_ext[1], 
                            rx_power[1] - interference[1], 
                            atol=1e-2)
        
        # INR
        npt.assert_allclose(self.simulation.bs.inr[0], 
                            interference[0] - thermal_noise, 
                            atol=1e-2)       
        npt.assert_allclose(self.simulation.bs.inr[1], 
                            interference[1] - thermal_noise, 
                            atol=1e-2)      
        
        # what if IMT is interferer?
        self.simulation.calculate_external_interference()

        # coupling loss
        coupling_loss_imt_system = np.array([118.55-50-10,  118.76-50-11,  118.93-50-22,  119.17-50-23])
        npt.assert_allclose(self.simulation.coupling_loss_imt_system, 
                            coupling_loss_imt_system, 
>>>>>>> f2464ef3
                            atol=1e-2)

        # interference
        interference = tx_power - 3 - 4 - coupling_loss_imt_system
        rx_interference = 10*math.log10(np.sum(np.power(10, 0.1*interference)))
        self.assertAlmostEqual(self.simulation.system.rx_interference,
                               rx_interference,
                               delta=.01)
        
        # check FSS Earth station thermal noise
        thermal_noise = 10*np.log10(1.38064852e-23*100*1e3*100*1e6)
        self.assertAlmostEqual(self.simulation.system.thermal_noise,
                               thermal_noise,
                               delta=.01)
<<<<<<< HEAD
        # check INR at FSS Earth station
        self.assertAlmostEqual(self.simulation.system.inr,
                               np.array([ rx_interference - (-98.599) ]),
                               delta=.01)
=======
        
        # check INR at FSS Earth station
        self.assertAlmostEqual(self.simulation.system.inr, 
                               np.array([ rx_interference - thermal_noise ]),
                               delta=.01)         
        

        
    def test_beamforming_gains(self):
        self.param.general.system = "FSS_SS"
>>>>>>> f2464ef3

    def test_calculate_imt_ul_tput(self):
        self.param.general.system = "FSS_SS"

        self.simulation = SimulationUplink(self.param)
        self.simulation.initialize()

        eps = 1e-2

        # Test 1
        snir = np.array([0.0, 1.0, 15.0, -5.0, 100.00, 200.00])
        ref_tput = np.array([ 0.400, 0.470, 2.011, 0.159, 2.927, 2.927])
        tput = self.simulation.calculate_imt_tput(snir,
                                                  self.param.imt.ul_sinr_min,
                                                  self.param.imt.ul_sinr_max,
                                                  self.param.imt.ul_attenuation_factor)
        npt.assert_allclose(tput,ref_tput,atol=eps)

if __name__ == '__main__':
    unittest.main()
<|MERGE_RESOLUTION|>--- conflicted
+++ resolved
@@ -1,7 +1,6 @@
 # -*- coding: utf-8 -*-
 """
 Created on Mon Apr 10 18:32:30 2017
-
 @author: edgar
 """
 
@@ -17,18 +16,14 @@
 from sharc.station_factory import StationFactory
 
 class SimulationUplinkTest(unittest.TestCase):
-
+    
     def setUp(self):
         self.param = Parameters()
-
+        
         self.param.general.imt_link = "UPLINK"
         self.param.general.enable_cochannel = True
         self.param.general.enable_adjacent_channel = False
-<<<<<<< HEAD
-
-=======
-        
->>>>>>> f2464ef3
+
         self.param.imt.topology = "SINGLE_BS"
         self.param.imt.num_macrocell_sites = 19
         self.param.imt.num_clusters = 2
@@ -63,10 +58,7 @@
         self.param.imt.ue_p_cmax = 20
         self.param.imt.ue_conducted_power = 10
         self.param.imt.ue_height = 1.5
-<<<<<<< HEAD
         self.param.imt.ue_aclr = 20
-=======
->>>>>>> f2464ef3
         self.param.imt.ue_acs = 25
         self.param.imt.ue_noise_figure = 9
         self.param.imt.ue_ohmic_loss = 3
@@ -122,7 +114,6 @@
 
         self.param.fss_ss.frequency = 10000
         self.param.fss_ss.bandwidth = 100
-        self.param.fss_ss.acs = 0
         self.param.fss_ss.altitude = 35786000
         self.param.fss_ss.lat_deg = 0
         self.param.fss_ss.azimuth = 0
@@ -140,49 +131,47 @@
         self.param.fss_ss.specific_gaseous_att = 0.1
         self.param.fss_ss.time_ratio = 0.5
         self.param.fss_ss.antenna_l_s = -20
-        self.param.fss_ss.acs = 10
+        self.param.fss_ss.acs = 0
         self.param.fss_ss.BOLTZMANN_CONSTANT = 1.38064852e-23
         self.param.fss_ss.EARTH_RADIUS = 6371000
 
         self.param.fss_es.x = -5000
         self.param.fss_es.y = 0
+        self.param.fss_es.location = "FIXED"
         self.param.fss_es.height = 10
-        self.param.fss_es.elevation = 20
-        self.param.fss_es.azimuth = 0
+        self.param.fss_es.elevation_min = 20
+        self.param.fss_es.elevation_max = 20
+        self.param.fss_es.azimuth = "0"
         self.param.fss_es.frequency = 10000
         self.param.fss_es.bandwidth = 100
-        self.param.fss_es.acs = 0
         self.param.fss_es.noise_temperature = 100
         self.param.fss_es.tx_power_density = -60
         self.param.fss_es.antenna_gain = 50
         self.param.fss_es.antenna_pattern = "OMNI"
         self.param.fss_es.channel_model = "FSPL"
         self.param.fss_es.line_of_sight_prob = 1
-        self.param.fss_es.acs = 10
+        self.param.fss_es.acs = 0
         self.param.fss_es.BOLTZMANN_CONSTANT = 1.38064852e-23
-        self.param.fss_es.EARTH_RADIUS = 6371000
-
+        self.param.fss_es.EARTH_RADIUS = 6371000  
+        
+        
     def test_simulation_2bs_4ue_ss(self):
         self.param.general.system = "FSS_SS"
 
         self.simulation = SimulationUplink(self.param)
         self.simulation.initialize()
-
+        
         self.simulation.bs_power_gain = 0
         self.simulation.ue_power_gain = 0
-<<<<<<< HEAD
-
-=======
         
         self.assertTrue(self.simulation.co_channel)
         
->>>>>>> f2464ef3
         self.simulation.bs = StationFactory.generate_imt_base_stations(self.param.imt,
                                                                        self.param.antenna_imt,
                                                                        self.simulation.topology)
         self.simulation.bs.antenna = np.array([AntennaOmni(1), AntennaOmni(2)])
         self.simulation.bs.active = np.ones(2, dtype=bool)
-
+        
         self.simulation.ue = StationFactory.generate_imt_ue(self.param.imt,
                                                             self.param.antenna_imt,
                                                             self.simulation.topology)
@@ -190,69 +179,39 @@
         self.simulation.ue.y = np.array([ 0,  0,   0,   0])
         self.simulation.ue.antenna = np.array([AntennaOmni(10), AntennaOmni(11), AntennaOmni(22), AntennaOmni(23)])
         self.simulation.ue.active = np.ones(4, dtype=bool)
-
+        
         # test connection method
         self.simulation.connect_ue_to_bs()
         self.assertEqual(self.simulation.link, {0: [0,1], 1: [2,3]})
-
-        # We do not test the selection method here because in this specific
-        # scenario we do not want to change the order of the UE's
+        
+        # We do not test the selection method here because in this specific 
+        # scenario we do not want to change the order of the UE's 
         #self.simulation.select_ue()
-
+        
         # test coupling loss method
-        self.simulation.coupling_loss_imt = self.simulation.calculate_coupling_loss(self.simulation.bs,
+        self.simulation.coupling_loss_imt = self.simulation.calculate_coupling_loss(self.simulation.bs, 
                                                                                     self.simulation.ue,
                                                                                     self.simulation.propagation_imt)
-<<<<<<< HEAD
-        npt.assert_allclose(self.simulation.coupling_loss_imt,
-                            np.array([[78.47-1-10,  89.35-1-11,  93.27-1-22,  97.05-1-23],
-                                      [97.55-2-10,  94.72-2-11,  91.53-2-22,  81.99-2-23]]),
-=======
         coupling_loss_imt = np.array([[78.47-1-10,  89.35-1-11,  93.27-1-22,  97.05-1-23], 
                                       [97.55-2-10,  94.72-2-11,  91.53-2-22,  81.99-2-23]])
         npt.assert_allclose(self.simulation.coupling_loss_imt, 
                             coupling_loss_imt, 
->>>>>>> f2464ef3
-                            atol=1e-2)
-
+                            atol=1e-2)
+        
         # test scheduler and bandwidth allocation
         self.simulation.scheduler()
-        bandwidth_per_ue = math.trunc((1 - 0.1)*100/2)
+        bandwidth_per_ue = math.trunc((1 - 0.1)*100/2)       
         npt.assert_allclose(self.simulation.ue.bandwidth, bandwidth_per_ue*np.ones(4), atol=1e-2)
-
+        
         # there is no power control, so UE's will transmit at maximum power
         self.simulation.power_control()
-<<<<<<< HEAD
-        npt.assert_allclose(self.simulation.ue.tx_power, 20*np.ones(4))
-
-        # test method that calculates SINR
-=======
         tx_power = 20
         npt.assert_allclose(self.simulation.ue.tx_power, tx_power*np.ones(4))
         
         # test method that calculates SINR 
->>>>>>> f2464ef3
         self.simulation.calculate_sinr()
         
         # check BS received power
-<<<<<<< HEAD
-        npt.assert_allclose(self.simulation.bs.rx_power[0],
-                            np.array([20-(78.47-1-10)-10, 20-(89.35-1-11)-10]),
-                            atol=1e-2)
-        npt.assert_allclose(self.simulation.bs.rx_power[1],
-                            np.array([20-(91.53-2-22)-10, 20-(81.99-2-23)-10]),
-                            atol=1e-2)
-        # check BS received interference
-        npt.assert_allclose(self.simulation.bs.rx_interference[0],
-                            np.array([20-(93.27-1-22)-10,  20-(97.05-1-23)-10]),
-                            atol=1e-2)
-        npt.assert_allclose(self.simulation.bs.rx_interference[1],
-                            np.array([20-(97.55-2-10)-10, 20-(94.72-2-11)-10]),
-                            atol=1e-2)
-        # check BS thermal noise
-        npt.assert_allclose(self.simulation.bs.thermal_noise,
-                            10*np.log10(1.38064852e-23*290*bandwidth_per_ue*1e3*1e6) + 7,
-=======
         rx_power = { 0: np.array([tx_power-3-4-3, tx_power-3-4-3] - coupling_loss_imt[0,0:2]), 
                      1: np.array([tx_power-3-4-3, tx_power-3-4-3] - coupling_loss_imt[1,2:4])}
         npt.assert_allclose(self.simulation.bs.rx_power[0], 
@@ -277,33 +236,9 @@
         thermal_noise = 10*np.log10(1.38064852e-23*290*bandwidth_per_ue*1e3*1e6) + 7
         npt.assert_allclose(self.simulation.bs.thermal_noise, 
                             thermal_noise,
->>>>>>> f2464ef3
                             atol=1e-2)
         
         # check BS thermal noise + interference
-<<<<<<< HEAD
-        npt.assert_allclose(self.simulation.bs.total_interference[0],
-                            10*np.log10(np.power(10, 0.1*np.array([20-(93.27-1-22)-10,  20-(97.05-1-23)-10])) +
-                                        np.power(10, 0.1*(-90.44))),
-                            atol=1e-2)
-        npt.assert_allclose(self.simulation.bs.total_interference[1],
-                            10*np.log10(np.power(10, 0.1*np.array([20-(97.55-2-10)-10, 20-(94.72-2-11)-10])) +
-                                        np.power(10, 0.1*(-90.44))),
-                            atol=1e-2)
-        # check SNR
-        npt.assert_allclose(self.simulation.bs.snr[0],
-                            np.array([20-(78.47-1-10)-10 - (-90.44),  20-(89.35-1-11)-10 - (-90.44)]),
-                            atol=1e-2)
-        npt.assert_allclose(self.simulation.bs.snr[1],
-                            np.array([20-(91.53-2-22)-10 - (-90.44),  20-(81.99-2-23)-10 - (-90.44)]),
-                            atol=1e-2)
-        # check SINR
-        npt.assert_allclose(self.simulation.bs.sinr[0],
-                            np.array([-57.47 - (-60.27),  -67.35 - (-63.05)]),
-                            atol=1e-2)
-        npt.assert_allclose(self.simulation.bs.sinr[1],
-                            np.array([-57.53 - (-75.41),  -46.99 - (-71.67)]),
-=======
         total_interference = { 0: 10*np.log10(np.power(10, 0.1*rx_interference[0]) + np.power(10, 0.1*thermal_noise)),
                                1: 10*np.log10(np.power(10, 0.1*rx_interference[1]) + np.power(10, 0.1*thermal_noise))}
         npt.assert_allclose(self.simulation.bs.total_interference[0], 
@@ -327,14 +262,13 @@
                             atol=1e-2)
         npt.assert_allclose(self.simulation.bs.sinr[1], 
                             rx_power[1] - total_interference[1],
->>>>>>> f2464ef3
                             atol=1e-2)
 
         self.simulation.system = StationFactory.generate_fss_space_station(self.param.fss_ss)
         self.simulation.system.x = np.array([0])
         self.simulation.system.y = np.array([0])
         self.simulation.system.height = np.array([self.param.fss_ss.altitude])
-
+        
         # test the method that calculates interference from IMT UE to FSS space station
         self.simulation.calculate_external_interference()
         
@@ -344,11 +278,7 @@
                             coupling_loss_imt_system,
                             atol=1e-2)
         # check interference generated by UE to FSS space station
-<<<<<<< HEAD
-        interference_ue = 20 - np.array([203.52-51-10, 203.52-51-11, 203.52-51-22, 203.52-51-23]) - 7 + 10*math.log10(45/100) - 3
-=======
         interference_ue = tx_power - 3 - 4 - coupling_loss_imt_system
->>>>>>> f2464ef3
         rx_interference = 10*math.log10(np.sum(np.power(10, 0.1*interference_ue)))
         self.assertAlmostEqual(self.simulation.system.rx_interference,
                                rx_interference,
@@ -356,38 +286,31 @@
         
         # check FSS space station thermal noise
         thermal_noise = 10*np.log10(1.38064852e-23*950*100*1e3*1e6)
-        self.assertAlmostEqual(self.simulation.system.thermal_noise,
+        self.assertAlmostEqual(self.simulation.system.thermal_noise, 
                                thermal_noise,
                                delta=.01)
-<<<<<<< HEAD
-        # check INR at FSS space station
-        self.assertAlmostEqual(self.simulation.system.inr,
-                               np.array([ -120.18 - (-88.82) ]),
-                               delta=.01)
-=======
         
         # check INR at FSS space station
         self.assertAlmostEqual(self.simulation.system.inr, 
                                rx_interference - thermal_noise,
                                delta=.01)        
         
->>>>>>> f2464ef3
 
     def test_simulation_2bs_4ue_es(self):
         self.param.general.system = "FSS_ES"
 
         self.simulation = SimulationUplink(self.param)
         self.simulation.initialize()
-
+        
         self.simulation.bs_power_gain = 0
         self.simulation.ue_power_gain = 0
-
+        
         self.simulation.bs = StationFactory.generate_imt_base_stations(self.param.imt,
                                                                        self.param.antenna_imt,
                                                                        self.simulation.topology)
         self.simulation.bs.antenna = np.array([AntennaOmni(1), AntennaOmni(2)])
         self.simulation.bs.active = np.ones(2, dtype=bool)
-
+        
         self.simulation.ue = StationFactory.generate_imt_ue(self.param.imt,
                                                             self.param.antenna_imt,
                                                             self.simulation.topology)
@@ -395,22 +318,22 @@
         self.simulation.ue.y = np.array([ 0,  0,   0,   0])
         self.simulation.ue.antenna = np.array([AntennaOmni(10), AntennaOmni(11), AntennaOmni(22), AntennaOmni(23)])
         self.simulation.ue.active = np.ones(4, dtype=bool)
-
+        
         self.simulation.connect_ue_to_bs()
-
-        # We do not test the selection method here because in this specific
-        # scenario we do not want to change the order of the UE's
+        
+        # We do not test the selection method here because in this specific 
+        # scenario we do not want to change the order of the UE's 
         #self.simulation.select_ue()
-
+        
         # test coupling loss method
-        self.simulation.coupling_loss_imt = self.simulation.calculate_coupling_loss(self.simulation.bs,
+        self.simulation.coupling_loss_imt = self.simulation.calculate_coupling_loss(self.simulation.bs, 
                                                                                     self.simulation.ue,
                                                                                     self.simulation.propagation_imt)
-
+        
         self.simulation.scheduler()
-        bandwidth_per_ue = math.trunc((1 - 0.1)*100/2)
+        bandwidth_per_ue = math.trunc((1 - 0.1)*100/2)       
         self.simulation.power_control()
-
+        
         self.simulation.calculate_sinr()
 
         tx_power = 20
@@ -445,7 +368,7 @@
         
         # check BS thermal noise
         thermal_noise = 10*np.log10(1.38064852e-23*290*bandwidth_per_ue*1e3*1e6) + 7
-        npt.assert_allclose(self.simulation.bs.thermal_noise,
+        npt.assert_allclose(self.simulation.bs.thermal_noise, 
                             thermal_noise,
                             atol=1e-2)
         
@@ -459,14 +382,6 @@
                             total_interference[1],
                             atol=1e-2)    
 
-<<<<<<< HEAD
-        # check SINR
-        npt.assert_allclose(self.simulation.bs.sinr[0],
-                            np.array([-57.47 - (-60.27),  -67.35 - (-63.05)]),
-                            atol=1e-2)
-        npt.assert_allclose(self.simulation.bs.sinr[1],
-                            np.array([-57.53 - (-75.41),  -46.99 - (-71.67)]),
-=======
         # check SNR 
         npt.assert_allclose(self.simulation.bs.snr[0], 
                             rx_power[0] - thermal_noise,
@@ -481,62 +396,24 @@
                             atol=1e-2)
         npt.assert_allclose(self.simulation.bs.sinr[1], 
                             rx_power[1] - total_interference[1],
->>>>>>> f2464ef3
                             atol=1e-2)
 
         self.simulation.system = StationFactory.generate_fss_earth_station(self.param.fss_es)
         self.simulation.system.x = np.array([-2000])
         self.simulation.system.y = np.array([0])
         self.simulation.system.height = np.array([self.param.fss_es.height])
-
+        
         # what if FSS ES is interferer???
         self.simulation.calculate_sinr_ext()
-<<<<<<< HEAD
-        npt.assert_allclose(self.simulation.coupling_loss_imt_system,
-                            np.array([118.47-50-1,  118.47-50-1,  119.29-50-2,  119.29-50-2]),
-=======
 
         # coupling loss FSS_ES <-> IMT BS
         coupling_loss_imt_system = np.array([118.47-50-1,  118.47-50-1,  119.29-50-2,  119.29-50-2])
         npt.assert_allclose(self.simulation.coupling_loss_imt_system, 
                             coupling_loss_imt_system, 
->>>>>>> f2464ef3
                             atol=1e-2)
 
         # external interference
         system_tx_power = -60 + 10*math.log10(bandwidth_per_ue*1e6) + 30
-<<<<<<< HEAD
-        npt.assert_allclose(self.simulation.bs.ext_interference[0],
-                            np.array([system_tx_power - (118.47-50-1) - 3,  system_tx_power - (118.47-50-1) - 3]),
-                            atol=1e-2)
-        npt.assert_allclose(self.simulation.bs.ext_interference[1],
-                            np.array([system_tx_power - (119.29-50-2) - 3,  system_tx_power - (119.29-50-2) - 3]),
-                            atol=1e-2)
-
-        # SINR with external interference
-        interference = 10*np.log10(np.power(10, 0.1*np.array([ -60.27, -63.05, -75.41, -71.67 ])) \
-                                 + np.power(10, 0.1*np.array([ -23.93, -23.93,  -23.757,  -23.757 ])))
-
-        npt.assert_allclose(self.simulation.bs.sinr_ext[0],
-                            np.array([-57.47, -67.35]) - interference[[0,1]],
-                            atol=1e-2)
-        npt.assert_allclose(self.simulation.bs.sinr_ext[1],
-                    np.array([-57.53, -46.99]) - interference[[2,3]],
-                    atol=1e-2)
-
-        # INR
-        npt.assert_allclose(self.simulation.bs.inr[0],
-                            interference[[0,1]] - thermal_noise,
-                            atol=1e-2)
-        npt.assert_allclose(self.simulation.bs.inr[1],
-                            interference[[2,3]] - thermal_noise,
-                            atol=1e-2)
-
-        # what if IMT is interferer?
-        self.simulation.calculate_external_interference()
-        npt.assert_allclose(self.simulation.coupling_loss_imt_system,
-                            np.array([118.55-50-10,  118.76-50-11,  118.93-50-22,  119.17-50-23]),
-=======
         ext_interference = { 0: system_tx_power - coupling_loss_imt_system[0:2] - 3,
                              1: system_tx_power - coupling_loss_imt_system[2:4] - 3}
         npt.assert_allclose(self.simulation.bs.ext_interference[0], 
@@ -574,7 +451,6 @@
         coupling_loss_imt_system = np.array([118.55-50-10,  118.76-50-11,  118.93-50-22,  119.17-50-23])
         npt.assert_allclose(self.simulation.coupling_loss_imt_system, 
                             coupling_loss_imt_system, 
->>>>>>> f2464ef3
                             atol=1e-2)
 
         # interference
@@ -586,15 +462,9 @@
         
         # check FSS Earth station thermal noise
         thermal_noise = 10*np.log10(1.38064852e-23*100*1e3*100*1e6)
-        self.assertAlmostEqual(self.simulation.system.thermal_noise,
+        self.assertAlmostEqual(self.simulation.system.thermal_noise, 
                                thermal_noise,
                                delta=.01)
-<<<<<<< HEAD
-        # check INR at FSS Earth station
-        self.assertAlmostEqual(self.simulation.system.inr,
-                               np.array([ rx_interference - (-98.599) ]),
-                               delta=.01)
-=======
         
         # check INR at FSS Earth station
         self.assertAlmostEqual(self.simulation.system.inr, 
@@ -605,24 +475,120 @@
         
     def test_beamforming_gains(self):
         self.param.general.system = "FSS_SS"
->>>>>>> f2464ef3
-
+
+        self.simulation = SimulationUplink(self.param)
+        self.simulation.initialize()
+        
+        eps = 1e-2
+        
+        # Set scenario
+        self.simulation.bs = StationFactory.generate_imt_base_stations(self.param.imt,
+                                                                       self.param.antenna_imt,
+                                                                       self.simulation.topology)
+        
+        self.simulation.ue = StationFactory.generate_imt_ue(self.param.imt,
+                                                            self.param.antenna_imt,
+                                                            self.simulation.topology)
+        self.simulation.ue.x = np.array([50.000, 43.301, 150.000, 175.000])
+        self.simulation.ue.y = np.array([ 0.000, 25.000,   0.000, 43.301])
+        
+        # Physical pointing angles
+        self.assertEqual(self.simulation.bs.antenna[0].azimuth,0)
+        self.assertEqual(self.simulation.bs.antenna[0].elevation,-10)
+        self.assertEqual(self.simulation.bs.antenna[1].azimuth,180)
+        self.assertEqual(self.simulation.bs.antenna[0].elevation,-10)
+        
+        # Change UE pointing
+        self.simulation.ue.azimuth = np.array([180, -90, 90, -90])
+        self.simulation.ue.elevation = np.array([-30, -15, 15, 30])
+        par = self.param.antenna_imt.get_antenna_parameters("UE","TX")
+        for i in range(self.simulation.ue.num_stations):
+            self.simulation.ue.antenna[i] = AntennaBeamformingImt(par, self.simulation.ue.azimuth[i], 
+                                                                  self.simulation.ue.elevation[i])
+        self.assertEqual(self.simulation.ue.antenna[0].azimuth,180)
+        self.assertEqual(self.simulation.ue.antenna[0].elevation,-30)
+        self.assertEqual(self.simulation.ue.antenna[1].azimuth,-90)
+        self.assertEqual(self.simulation.ue.antenna[1].elevation,-15)
+        self.assertEqual(self.simulation.ue.antenna[2].azimuth,90)
+        self.assertEqual(self.simulation.ue.antenna[2].elevation,15)
+        self.assertEqual(self.simulation.ue.antenna[3].azimuth,-90)
+        self.assertEqual(self.simulation.ue.antenna[3].elevation,30)
+        
+        # Simulate connection and selection
+        self.simulation.connect_ue_to_bs()
+        self.assertEqual(self.simulation.link,{0:[0,1],1:[2,3]})
+            
+        # Test BS gains
+        # Test pointing vector
+        phi, theta = self.simulation.bs.get_pointing_vector_to(self.simulation.ue)
+        npt.assert_allclose(phi,np.array([[0.0, 30.0, 0.0,    13.898],
+                                          [180.0, 170.935, 180.0, 120.0  ]]),atol=eps)
+        npt.assert_allclose(theta,np.array([[95.143, 95.143, 91.718, 91.430],
+                                            [91.718, 91.624, 95.143, 95.143]]),atol=eps)
+    
+        # Add beams by brute force: since the SimulationUplink.select_ue()
+        # method shufles the link dictionary, the order of the beams cannot be
+        # predicted. Thus, the beams need to be added outside of the function
+        self.simulation.ue.active = np.ones(4, dtype=bool)
+        self.simulation.bs.antenna[0].add_beam(phi[0,0],theta[0,0])
+        self.simulation.bs.antenna[0].add_beam(phi[0,1],theta[0,1])
+        self.simulation.bs.antenna[1].add_beam(phi[1,2],theta[1,2])
+        self.simulation.bs.antenna[1].add_beam(phi[1,3],theta[1,3])
+        self.simulation.ue.antenna[0].add_beam(phi[0,0]-180,180-theta[0,0])
+        self.simulation.ue.antenna[1].add_beam(phi[0,1]-180,180-theta[0,1])
+        self.simulation.ue.antenna[2].add_beam(phi[1,2]-180,180-theta[1,2])
+        self.simulation.ue.antenna[3].add_beam(phi[1,3]-180,180-theta[1,3])
+        self.simulation.bs_to_ue_beam_rbs = np.array([0, 1, 0, 1],dtype=int)
+                
+        # Test beams pointing
+        npt.assert_allclose(self.simulation.bs.antenna[0].beams_list[0],
+                            np.array([[0.0],[-4.857]]),atol=eps)
+        npt.assert_allclose(self.simulation.bs.antenna[0].beams_list[1],
+                            np.array([[30.0],[-4.857]]),atol=eps)
+        npt.assert_allclose(self.simulation.bs.antenna[1].beams_list[0],
+                            np.array([[0.0],[-4.857]]),atol=eps)
+        npt.assert_allclose(self.simulation.bs.antenna[1].beams_list[1],
+                            np.array([[-60.0],[-4.857]]),atol=eps)     
+        npt.assert_allclose(self.simulation.ue.antenna[0].beams_list[0],
+                            np.array([[0.0],[-35.143]]),atol=eps)
+        npt.assert_allclose(self.simulation.ue.antenna[1].beams_list[0],
+                            np.array([[-60.0],[-20.143]]),atol=eps)
+        npt.assert_allclose(self.simulation.ue.antenna[2].beams_list[0],
+                            np.array([[-90.0],[9.857]]),atol=eps)
+        npt.assert_allclose(self.simulation.ue.antenna[3].beams_list[0],
+                            np.array([[30.0],[24.857]]),atol=eps)
+        
+        # BS Gain matrix
+        ref_gain = np.array([[ 10.954, 8.397, 10.788, 9.469],
+                             [ 10.788, 3.497, 10.954, 0.729]])
+        gain = self.simulation.calculate_gains(self.simulation.bs,self.simulation.ue)
+        npt.assert_allclose(gain,ref_gain,atol=eps)
+        
+        # UE Gain matrix
+        ref_gain = np.array([[  4.503, -22.016],
+                             [ -3.367, -11.416],
+                             [-15.533, -15.272],
+                             [-10.793,   3.699]])
+        gain = self.simulation.calculate_gains(self.simulation.ue,self.simulation.bs)
+        npt.assert_allclose(gain,ref_gain,atol=eps) 
+    
     def test_calculate_imt_ul_tput(self):
         self.param.general.system = "FSS_SS"
 
         self.simulation = SimulationUplink(self.param)
         self.simulation.initialize()
-
+        
         eps = 1e-2
-
+        
         # Test 1
         snir = np.array([0.0, 1.0, 15.0, -5.0, 100.00, 200.00])
         ref_tput = np.array([ 0.400, 0.470, 2.011, 0.159, 2.927, 2.927])
-        tput = self.simulation.calculate_imt_tput(snir,
+        tput = self.simulation.calculate_imt_tput(snir, 
                                                   self.param.imt.ul_sinr_min,
                                                   self.param.imt.ul_sinr_max,
                                                   self.param.imt.ul_attenuation_factor)
         npt.assert_allclose(tput,ref_tput,atol=eps)
-
+                
 if __name__ == '__main__':
     unittest.main()
+    