--- conflicted
+++ resolved
@@ -13,6 +13,7 @@
 from sharc.parameters.parameters import Parameters
 from sharc.parameters.parameters_fss_ss import ParametersFssSs
 from sharc.parameters.parameters_fss_es import ParametersFssEs
+from sharc.parameters.parameters_ras import ParametersRas
 from sharc.antenna.antenna_omni import AntennaOmni
 from sharc.antenna.antenna_beamforming_imt import AntennaBeamformingImt
 from sharc.station_factory import StationFactory
@@ -25,12 +26,9 @@
         self.param = Parameters()
 
         self.param.general.imt_link = "UPLINK"
-<<<<<<< HEAD
         self.param.general.enable_cochannel = True
         self.param.general.enable_adjacent_channel = False
         self.param.general.overwrite_output = True
-=======
->>>>>>> e033967f
 
         self.param.imt.topology = "SINGLE_BS"
         self.param.imt.num_macrocell_sites = 19
@@ -81,10 +79,7 @@
         self.param.imt.noise_temperature = 290
         self.param.imt.BOLTZMANN_CONSTANT = 1.38064852e-23
 
-<<<<<<< HEAD
         self.param.antenna_imt.bs_element_pattern = "M2101"
-=======
->>>>>>> e033967f
         self.param.antenna_imt.bs_tx_element_max_g = 10
         self.param.antenna_imt.bs_tx_element_phi_3db = 80
         self.param.antenna_imt.bs_tx_element_theta_3db = 80
@@ -124,10 +119,7 @@
         self.param.antenna_imt.ue_rx_element_horiz_spacing = 1
         self.param.antenna_imt.ue_rx_element_vert_spacing = 1
 
-<<<<<<< HEAD
-=======
         self.param.fss_ss = ParametersFssSs()
->>>>>>> e033967f
         self.param.fss_ss.frequency = 10000
         self.param.fss_ss.bandwidth = 100
         self.param.fss_ss.altitude = 35786000
@@ -147,10 +139,7 @@
         self.param.fss_ss.specific_gaseous_att = 0.1
         self.param.fss_ss.time_ratio = 0.5
         self.param.fss_ss.antenna_l_s = -20
-<<<<<<< HEAD
         self.param.fss_ss.acs = 0
-=======
->>>>>>> e033967f
         self.param.fss_ss.BOLTZMANN_CONSTANT = 1.38064852e-23
         self.param.fss_ss.EARTH_RADIUS = 6371000
 
@@ -170,11 +159,11 @@
         self.param.fss_es.antenna_pattern = "OMNI"
         self.param.fss_es.channel_model = "FSPL"
         self.param.fss_es.line_of_sight_prob = 1
-<<<<<<< HEAD
         self.param.fss_es.acs = 0
         self.param.fss_es.BOLTZMANN_CONSTANT = 1.38064852e-23
         self.param.fss_es.EARTH_RADIUS = 6371000
 
+        self.param.ras = ParametersRas()
         self.param.ras.x = -5000
         self.param.ras.y = 0
         self.param.ras.height = 10
@@ -195,11 +184,6 @@
         self.param.ras.EARTH_RADIUS = 6371000
         self.param.ras.SPEED_OF_LIGHT = 299792458
 
-=======
-        self.param.fss_es.BOLTZMANN_CONSTANT = 1.38064852e-23
-        self.param.fss_es.EARTH_RADIUS = 6371000
-
->>>>>>> e033967f
 
     def test_simulation_2bs_4ue_ss(self):
         self.param.general.system = "FSS_SS"
@@ -207,7 +191,6 @@
         self.simulation = SimulationUplink(self.param)
         self.simulation.initialize()
 
-<<<<<<< HEAD
         random_number_gen = np.random.RandomState()
 
         self.simulation.bs_power_gain = 0
@@ -215,11 +198,6 @@
 
         self.assertTrue(self.simulation.co_channel)
 
-=======
-        self.simulation.bs_power_gain = 0
-        self.simulation.ue_power_gain = 0
-
->>>>>>> e033967f
         self.simulation.bs = StationFactory.generate_imt_base_stations(self.param.imt,
                                                                        self.param.antenna_imt,
                                                                        self.simulation.topology,
@@ -242,15 +220,11 @@
 
         # We do not test the selection method here because in this specific
         # scenario we do not want to change the order of the UE's
-<<<<<<< HEAD
 
         self.simulation.propagation_imt = PropagationFactory.create_propagation(self.param.imt.channel_model,
                                                                                 self.param, random_number_gen)
         self.simulation.propagation_system = PropagationFactory.create_propagation(self.param.fss_ss.channel_model,
                                                                                    self.param, random_number_gen)
-=======
-        #self.simulation.select_ue()
->>>>>>> e033967f
 
         # test coupling loss method
         self.simulation.coupling_loss_imt = self.simulation.calculate_coupling_loss(self.simulation.bs,
@@ -369,11 +343,8 @@
         self.simulation.bs_power_gain = 0
         self.simulation.ue_power_gain = 0
 
-<<<<<<< HEAD
         random_number_gen = np.random.RandomState()
 
-=======
->>>>>>> e033967f
         self.simulation.bs = StationFactory.generate_imt_base_stations(self.param.imt,
                                                                        self.param.antenna_imt,
                                                                        self.simulation.topology,
@@ -394,14 +365,10 @@
 
         # We do not test the selection method here because in this specific
         # scenario we do not want to change the order of the UE's
-<<<<<<< HEAD
         self.simulation.propagation_imt = PropagationFactory.create_propagation(self.param.imt.channel_model,
                                                                                 self.param, random_number_gen)
         self.simulation.propagation_system = PropagationFactory.create_propagation(self.param.fss_ss.channel_model,
                                                                                    self.param, random_number_gen)
-=======
-        #self.simulation.select_ue()
->>>>>>> e033967f
 
         # test coupling loss method
         self.simulation.coupling_loss_imt = self.simulation.calculate_coupling_loss(self.simulation.bs,
@@ -549,7 +516,6 @@
                                np.array([ rx_interference - thermal_noise ]),
                                delta=.01)
 
-<<<<<<< HEAD
     def test_simulation_2bs_4ue_ras(self):
         self.param.general.system = "RAS"
 
@@ -651,9 +617,6 @@
         self.assertAlmostEqual(self.simulation.system.inr,
                                np.array([ rx_interference - (-98.599) ]),
                                delta=.01)
-=======
-
->>>>>>> e033967f
 
     def test_beamforming_gains(self):
         self.param.general.system = "FSS_SS"
@@ -662,20 +625,13 @@
         self.simulation.initialize()
 
         eps = 1e-2
-<<<<<<< HEAD
         random_number_gen = np.random.RandomState()
-=======
->>>>>>> e033967f
 
         # Set scenario
         self.simulation.bs = StationFactory.generate_imt_base_stations(self.param.imt,
                                                                        self.param.antenna_imt,
-<<<<<<< HEAD
                                                                        self.simulation.topology,
                                                                        random_number_gen)
-=======
-                                                                       self.simulation.topology)
->>>>>>> e033967f
 
         self.simulation.ue = StationFactory.generate_imt_ue(self.param.imt,
                                                             self.param.antenna_imt,
@@ -781,5 +737,6 @@
                                                   self.param.imt.ul_attenuation_factor)
         npt.assert_allclose(tput,ref_tput,atol=eps)
 
+
 if __name__ == '__main__':
     unittest.main()
