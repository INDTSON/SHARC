# -*- coding: utf-8 -*-
"""
Created on Mon Jun  5 16:56:13 2017

@author: edgar
"""

from sharc.propagation.propagation import Propagation

import numpy as np
import matplotlib.pyplot as plt
from cycler import cycler

class PropagationUMa(Propagation):
    """
    Implements the Urban Macro path loss model with LOS probability according
    to 3GPP TR 38.900 v14.2.0.
    TODO: calculate the effective environment height for the generic case
    """


    def __init__(self):
        super().__init__()


    def get_loss(self, *args, **kwargs) -> np.array:
        """
        Calculates path loss for LOS and NLOS cases with respective shadowing
        (if shadowing is to be added)

        Parameters
        ----------
            distance_3D (np.array) : 3D distances between stations
            distance_2D (np.array) : 2D distances between stations
            frequency (np.array) : center frequencie [MHz]
            bs_height (np.array) : base station antenna heights
            ue_height (np.array) : user equipment antenna heights
            shadowing (bool) : if shadowing should be added or not

        Returns
        -------
            array with path loss values with dimensions of distance_2D

        """
        d_3D = kwargs["distance_3D"]
        d_2D = kwargs["distance_2D"]
        f = kwargs["frequency"]
        h_bs = kwargs["bs_height"]
        h_ue = kwargs["ue_height"]
        h_e = np.ones(d_2D.shape)
        std = kwargs["shadowing"]

        if std:
            shadowing_los = 4
            shadowing_nlos = 6
        else:
            shadowing_los = 0
            shadowing_nlos = 0

        los_probability = self.get_los_probability(d_2D, h_ue)
        los_condition = self.get_los_condition(los_probability)

        i_los = np.where(los_condition == True)[:2]
        i_nlos = np.where(los_condition == False)[:2]

        loss = np.empty(d_2D.shape)

        if len(i_los[0]):
            loss_los = self.get_loss_los(d_2D, d_3D, f, h_bs, h_ue, h_e, shadowing_los)
            loss[i_los] = loss_los[i_los]

        if len(i_nlos[0]):
            loss_nlos = self.get_loss_nlos(d_2D, d_3D, f, h_bs, h_ue, h_e, shadowing_nlos)
            loss[i_nlos] = loss_nlos[i_nlos]

        return loss


    def get_loss_los(self, distance_2D: np.array, distance_3D: np.array,
                     frequency: np.array,
                     h_bs: np.array, h_ue: np.array, h_e: np.array,
                     shadowing_std=4):
        """
        Calculates path loss for the LOS (line-of-sight) case.

        Parameters
        ----------
            distance_2D : array of 2D distances between base stations and user
                          equipments [m]
            distance_3D : array of 3D distances between base stations and user
                          equipments [m]
            frequency : center frequency [MHz]
            h_bs : array of base stations antenna heights [m]
            h_ue : array of user equipments antenna heights [m]
        """
        breakpoint_distance = self.get_breakpoint_distance(frequency, h_bs, h_ue, h_e)

        # get index where distance if less than breakpoint
        idl = np.where(distance_2D < breakpoint_distance)

        # get index where distance if greater than breakpoint
        idg = np.where(distance_2D >= breakpoint_distance)

        loss = np.empty(distance_2D.shape)

        if len(idl[0]):
            loss[idl] = 20*np.log10(distance_3D[idl]) + 20*np.log10(frequency[idl]) - 27.55

        if len(idg[0]):
            fitting_term = -10*np.log10(breakpoint_distance**2 +(h_bs[:,np.newaxis] - h_ue)**2)
            loss[idg] = 40*np.log10(distance_3D[idg]) + 20*np.log10(frequency[idg]) - 27.55 \
                + fitting_term[idg]

        if shadowing_std:
            shadowing = np.random.normal(0, shadowing_std, distance_2D.shape)
        else:
            shadowing = 0

        return loss + shadowing


    def get_loss_nlos(self, distance_2D: np.array, distance_3D: np.array,
                     frequency: np.array,
                     h_bs: np.array, h_ue: np.array, h_e: np.array,
                     shadowing_std=6):
        """
        Calculates path loss for the NLOS (non line-of-sight) case.

        Parameters
        ----------
            distance_2D : array of 2D distances between base stations and user
                          equipments [m]
            distance_3D : array of 3D distances between base stations and user
                          equipments [m]
            frequency : center frequency [MHz]
            h_bs : array of base stations antenna heights [m]
            h_ue : array of user equipments antenna heights [m]        """
        loss_nlos = -46.46 + 39.08*np.log10(distance_3D) + 20*np.log10(frequency) \
                        - 0.6*(h_ue - 1.5)

        idl = np.where(distance_2D < 5000)
        if len(idl[0]):
            loss_los = self.get_loss_los(distance_2D, distance_3D,
                 frequency, h_bs, h_ue, h_e, 0)
            loss_nlos[idl] = np.maximum(loss_los[idl], loss_nlos[idl])

        if shadowing_std:
            shadowing = np.random.normal(0, shadowing_std, distance_3D.shape)
        else:
            shadowing = 0

        return loss_nlos + shadowing



    def get_breakpoint_distance(self, frequency: float, h_bs: np.array, h_ue: np.array, h_e: np.array) -> float:
        """
        Calculates the breakpoint distance for the LOS (line-of-sight) case.

        Parameters
        ----------
            frequency : centre frequency [MHz]
            h_bs : array of actual base station antenna height [m]
            h_ue : array of actual user equipment antenna height [m]
            h_e : array of effective environment height [m]

        Returns
        -------
            array of breakpoint distances [m]
        """
        #  calculate the effective antenna heights
        h_bs_eff = h_bs[:,np.newaxis] - h_e
        h_ue_eff = h_ue - h_e

        # calculate the breakpoint distance
        breakpoint_distance = 4*h_bs_eff*h_ue_eff*(frequency*1e6)/(3e8)
        return breakpoint_distance


    def get_los_condition(self, p_los: np.array) -> np.array:
        """
        Evaluates if user equipments are LOS (True) of NLOS (False).

        Parameters
        ----------
            p_los : array with LOS probabilities for each user equipment.

        Returns
        -------
            An array with True or False if user equipments are in LOS of NLOS
            condition, respectively.
        """
        los_condition = np.random.random(p_los.shape) < p_los
        return los_condition


    def get_los_probability(self, distance_2D: np.array, h_ue: np.array) -> np.array:
        """
        Returns the line-of-sight (LOS) probability

        Parameters
        ----------
            distance_2D : Two-dimensional array with 2D distance values from
                          base station to user terminal [m]
            h_ue : antenna height of user terminal [m]

        Returns
        -------
            LOS probability as a numpy array with same length as distance
        """

        c_prime = np.zeros(distance_2D.shape)
        idc = np.where(h_ue > 13)[0]

        if len(idc):
            c_prime[:,idc] = np.power((h_ue[idc] - 13)/10, 1.5)

        p_los = np.ones(distance_2D.shape)
        idl = np.where(distance_2D > 18)
        p_los[idl] = (18/distance_2D[idl] + np.exp(-distance_2D[idl]/63)*(1-18/distance_2D[idl])) \
            *(1 + 1.25*c_prime[idl]*np.power(distance_2D[idl]/100, 3)*np.exp(-distance_2D[idl]/150))

        return p_los


if __name__ == '__main__':

    ###########################################################################
    # Print LOS probability
    distance_2D = np.column_stack((np.linspace(1, 10000, num=10000)[:,np.newaxis],
                                   np.linspace(1, 10000, num=10000)[:,np.newaxis],
                                   np.linspace(1, 10000, num=10000)[:,np.newaxis]))
    h_ue = np.array([1.5, 17, 23])
    uma = PropagationUMa()

    los_probability = np.empty(distance_2D.shape)
    name = list()

    los_probability = uma.get_los_probability(distance_2D, h_ue)

    fig = plt.figure(figsize=(8,6), facecolor='w', edgecolor='k')
    ax = fig.gca()
    ax.set_prop_cycle( cycler('color', ['r', 'g', 'b', 'y']) )

    for h in range(len(h_ue)):
        name.append("$h_u = {:4.1f}$ $m$".format(h_ue[h]))
        ax.loglog(distance_2D[:,h], los_probability[:,h], label=name[h])

    plt.title("UMa - LOS probability")
    plt.xlabel("distance [m]")
    plt.ylabel("probability")
    plt.xlim((0, distance_2D[-1,0]))
    plt.ylim((0, 1.1))
    plt.legend(loc="lower left")
    plt.tight_layout()
    plt.grid()

    ###########################################################################
    # Print path loss for UMa-LOS, UMa-NLOS and Free Space
    from propagation_free_space import PropagationFreeSpace
    shadowing_std = 0
    distance_2D = np.linspace(1, 10000, num=10000)[:,np.newaxis]
    freq = 27000*np.ones(distance_2D.shape)
    h_bs = 25*np.ones(len(distance_2D[:,0]))
    h_ue = 1.5*np.ones(len(distance_2D[0,:]))
    h_e = np.zeros(distance_2D.shape)
    distance_3D = np.sqrt(distance_2D**2 + (h_bs[:,np.newaxis] - h_ue)**2)

    loss_los = uma.get_loss_los(distance_2D, distance_3D, freq, h_bs, h_ue, h_e, shadowing_std)
    loss_nlos = uma.get_loss_nlos(distance_2D, distance_3D, freq, h_bs, h_ue, h_e, shadowing_std)
    loss_fs = PropagationFreeSpace().get_loss(distance_2D=distance_2D, frequency=freq)
<<<<<<< HEAD

=======
    
>>>>>>> f2464ef3
    fig = plt.figure(figsize=(8,6), facecolor='w', edgecolor='k')
    ax = fig.gca()
    ax.set_prop_cycle( cycler('color', ['r', 'g', 'b', 'y']) )

    ax.semilogx(distance_2D, loss_los, label="UMa LOS")
    ax.semilogx(distance_2D, loss_nlos, label="UMa NLOS")
    ax.semilogx(distance_2D, loss_fs, label="free space")

    plt.title("UMa - path loss")
    plt.xlabel("distance [m]")
    plt.ylabel("path loss [dB]")
    plt.xlim((0, distance_2D[-1,0]))
    #plt.ylim((0, 1.1))
    plt.legend(loc="upper left")
    plt.tight_layout()
    plt.grid()

    plt.show()<|MERGE_RESOLUTION|>--- conflicted
+++ resolved
@@ -269,11 +269,7 @@
     loss_los = uma.get_loss_los(distance_2D, distance_3D, freq, h_bs, h_ue, h_e, shadowing_std)
     loss_nlos = uma.get_loss_nlos(distance_2D, distance_3D, freq, h_bs, h_ue, h_e, shadowing_std)
     loss_fs = PropagationFreeSpace().get_loss(distance_2D=distance_2D, frequency=freq)
-<<<<<<< HEAD
-
-=======
     
->>>>>>> f2464ef3
     fig = plt.figure(figsize=(8,6), facecolor='w', edgecolor='k')
     ax = fig.gca()
     ax.set_prop_cycle( cycler('color', ['r', 'g', 'b', 'y']) )
