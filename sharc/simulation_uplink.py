--- conflicted
+++ resolved
@@ -108,6 +108,9 @@
                                                  self.param_imt_antenna,
                                                  self.topology)
         #self.plot_scenario()
+        
+        # reset the index of beams
+        #self.beams_idx = -1*np.ones(self.ue.num_stations, dtype=int)
         
         self.connect_ue_to_bs()
         self.select_ue()
@@ -207,6 +210,10 @@
             # Activate the selected UE's
             if self.bs.active[bs]:
                 self.ue.active[self.link[bs]] = np.ones(K, dtype=bool)
+            for ue in self.link[bs]:
+                # add beam to antennas
+                self.ue.antenna[ue].add_beam(self.phi[bs,ue] - 180,
+                                             180 - self.theta[bs,ue])
 
                 
     def scheduler(self):
@@ -286,12 +293,9 @@
         self.coupling_loss_imt_system = np.array(np.transpose(
                                 self.calculate_coupling_loss(self.ue, self.system,
                                             self.propagation_system)).tolist()[0])
-<<<<<<< HEAD
-=======
         
         # TODO: review beams_idx
         self.beams_idx = -1*np.ones(self.ue.num_stations,dtype=int)
->>>>>>> 4364279c
 
         ue_bandwidth = self.num_rb_per_ue * self.param_imt.rb_bandwidth
 
@@ -342,10 +346,14 @@
             
     def calculate_gains(self,
                         station_a: StationManager,
-                        station_b: StationManager) -> np.array:
+                        station_b: StationManager,
+                        antenna_txrx: str) -> np.array:
         """
         Calculates the gains of antennas in station_a in the direction of
-        station_b       
+        station_b
+        
+        TODO: change antenna_txrx to an enum variable
+        
         """
         if(station_a.num_stations > 1):
             point_vec_x = station_b.x- station_a.x[:,np.newaxis]
@@ -362,12 +370,21 @@
         self.theta = np.rad2deg(np.arccos(point_vec_z/dist))
         
         gains = np.zeros_like(self.phi)
-        if(len(np.shape(gains)) != 1):
-            for k in range(station_a.num_stations):
-                gains[k,:] = station_a.antenna[k].calculate_gain(self.phi[k,:],\
-                     self.theta[k,:],self.beams_idx)
-        else:
-            gains = station_a.tx_antenna[0].calculate_gain(self.phi,self.theta)
+        if(antenna_txrx == "TX"):
+            if(len(np.shape(gains)) != 1):
+                for k in range(station_a.num_stations):
+                    gains[k,:] = station_a.tx_antenna[k].calculate_gain(self.phi[k,:],\
+                         self.theta[k,:],self.beams_idx)
+            else:
+                gains = station_a.tx_antenna[0].calculate_gain(self.phi,self.theta)
+        elif(antenna_txrx == "RX"):
+            if(len(np.shape(gains)) != 1):
+                for k in range(station_a.num_stations):
+                    gains[k,:] = station_a.rx_antenna[k].calculate_gain(self.phi[k,:],\
+                         self.theta[k,:],self.beams_idx)
+            else:
+                gains = station_a.rx_antenna[0].calculate_gain(self.phi,self.theta,\
+                                            self.beams_idx)
                 
         return gains
     
