--- conflicted
+++ resolved
@@ -66,13 +66,7 @@
         self.coupling_loss = np.empty([num_bs, num_ue])
         self.coupling_loss_ue_sat = np.empty(num_ue)
         self.coupling_loss_bs_sat = np.empty(num_bs)
-<<<<<<< HEAD
-
-        self.ue = np.empty(num_ue)
-        self.bs = np.empty(num_bs)
-        self.system = np.empty(1)
-
-=======
+
         self.path_loss = np.empty(num_ue)
         
         self.ue = np.empty(num_ue)
@@ -84,7 +78,6 @@
         self.ue_tx_power_target = param.ue_tx_power_target
         self.ue_tx_power_alfa = param. ue_tx_power_alfa
          
->>>>>>> 9c6a0d5b
         # this attribute indicates the list of UE's that are connected to each
         # base station. The position the the list indicates the resource block
         # group that is allocated to the given UE
@@ -151,7 +144,6 @@
         # Calculate distance from transmitters to receivers. The result is a
         # num_bs x num_ue array
         d = station_a.get_3d_distance_to(station_b)
-<<<<<<< HEAD
 
         if station_b.is_satellite:
             elevation_angles = station_a.get_elevation_angle(station_b, self.param_system)
@@ -159,23 +151,15 @@
                                              elevation=elevation_angles, sat_params = self.param_system,
                                              earth_to_space = True)
         else:
-            path_loss = propagation.get_loss(distance=d, frequency=self.param.frequency)
-=======
-        self.path_loss = propagation.get_loss(distance=d, frequency=self.param.frequency)
->>>>>>> 9c6a0d5b
+            self.path_loss = propagation.get_loss(distance=d, frequency=self.param.frequency)
         antenna_a = station_a.tx_antenna.astype('float')
         antenna_b = station_b.rx_antenna.astype('float')
         # replicate columns to have the appropriate size
         gain_a = np.transpose(np.tile(antenna_a, (station_b.num_stations, 1)))
         gain_b = np.tile(antenna_b, (station_a.num_stations, 1))
         # calculate coupling loss
-<<<<<<< HEAD
-        return path_loss - gain_a - gain_b
-#        self.coupling_loss = np.maximum(path_loss - tx_gain - rx_gain,
-=======
         return self.path_loss - gain_a - gain_b
 #        self.coupling_loss = np.maximum(path_loss - tx_gain - rx_gain, 
->>>>>>> 9c6a0d5b
 #                                          ParametersImt.mcl)
 
     def connect_ue_to_bs(self):
@@ -217,13 +201,6 @@
         """
         Apply uplink power control algorithm
         """
-<<<<<<< HEAD
-        # Currently, there is no power control; then, set it to maximum
-        self.ue.tx_power = self.param.ue_tx_power*np.ones(self.ue.num_stations)
-
-=======
-        #power_aux = 0;
-        #pc = 0;
         if self.ue_tx_power_control == "OFF":
             self.ue.tx_power = self.param.ue_tx_power*np.ones(self.ue.num_stations)
         else:
@@ -233,7 +210,6 @@
                     self.ue.tx_power[self.link[bs]] = np.minimum(self.param.ue_tx_power,\
                     self.ue_tx_power_alfa*power2+power_aux)
         
->>>>>>> 9c6a0d5b
     def calculate_sinr(self):
         """
         Calculates the uplink SINR for each UE. This is useful only in the
@@ -293,14 +269,9 @@
                             + 10*math.log10(ue_bandwidth/self.param_system.sat_bandwidth)
 
         # assume BS transmits with full power (no power control) in the whole bandwidth
-<<<<<<< HEAD
-        interference_bs = self.param.bs_tx_power - self.coupling_loss_bs_sat
-
-=======
         bs_active = np.where(self.bs.active)
         interference_bs = self.param.bs_tx_power - self.coupling_loss_bs_sat[bs_active]
         
->>>>>>> 9c6a0d5b
         self.system.rx_interference = 10*math.log10( \
                         math.pow(10, 0.1*self.system.rx_interference)
                         + np.sum(np.power(10, 0.1*interference_ue)) \
