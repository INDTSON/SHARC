--- conflicted
+++ resolved
@@ -357,9 +357,6 @@
         self.rns.channel_model      = config.get("RNS", "channel_model")
         self.rns.acs                = config.getfloat("RNS", "acs")
         self.rns.BOLTZMANN_CONSTANT = config.getfloat("RNS", "BOLTZMANN_CONSTANT")
-<<<<<<< HEAD
-        self.rns.EARTH_RADIUS       = config.getfloat("RNS", "EARTH_RADIUS")
-=======
         self.rns.EARTH_RADIUS       = config.getfloat("RNS", "EARTH_RADIUS")
 
         #######################################################################
@@ -418,5 +415,4 @@
         self.ras.thetaJ = config.getfloat("RAS", "thetaJ")
         self.ras.par_ep = config.getfloat("RAS", "par_ep")
         self.ras.Beta_0 = config.getfloat("RAS", "Beta_0")
-        self.ras.clutter_loss = config.getboolean("RAS", "clutter_loss")
->>>>>>> c1d7a1d7
+        self.ras.clutter_loss = config.getboolean("RAS", "clutter_loss")