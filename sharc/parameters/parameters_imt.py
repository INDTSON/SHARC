# -*- coding: utf-8 -*-
"""
Created on Wed Feb 15 16:05:58 2017

@author: edgar
"""

import pandas as pd
import geopandas as gpd
import sys
<<<<<<< HEAD
from glob import glob
import os

=======
import configparser
from sharc.parameters.parameter_handler import ParameterHandler
from collections import OrderedDict


class ParametersImt(ParameterHandler):
>>>>>>> e033967f

    def __init__(self):

        self.default_values = \
                          OrderedDict([('topology', 'HOTSPOT'),
                                       ('bs_physical_data_file', 'parameters/brucuCCO2600.xlsx'),
                                       ('num_macrocell_sites', 19),
                                       ('num_clusters', 1),
                                       ('intersite_distance', 1000),
                                       ('minimum_separation_distance_bs_ue', 10),
                                       ('interfered_with', 'false'),
                                       ('frequency', 27250),
                                       ('bandwidth', 200),
                                       ('rb_bandwidth', 0.180),
                                       ('guard_band_ratio', 0.1),
                                       ('bs_load_probability', .5),
                                       ('bs_conducted_power', 10),
                                       ('bs_height', 6),
                                       ('bs_aclr', 40),
                                       ('bs_acs', 30),
                                       ('bs_noise_figure', 10),
                                       ('bs_noise_temperature', 290),
                                       ('bs_ohmic_loss', 3),
                                       ('ul_attenuation_factor', 0.4),
                                       ('ul_sinr_min', -10),
                                       ('ul_sinr_max', 22),
                                       ('ue_k', 3),
                                       ('ue_k_m', 1),
                                       ('ue_indoor_percent', 0),
                                       ('ue_distribution_distance', 'RAYLEIGH'),
                                       ('ue_distribution_azimuth', 'UNIFORM'),
                                       ('ue_tx_power_control', 'ON'),
                                       ('ue_p_o_pusch', -95),
                                       ('ue_alfa', 1),
                                       ('ue_p_cmax', 22),
                                       ('ue_conducted_power', 10),
                                       ('ue_height', 1.5),
                                       ('ue_aclr', 35),
                                       ('ue_acs', 25),
                                       ('ue_noise_figure', 10),
                                       ('ue_ohmic_loss', 3),
                                       ('ue_body_loss', 4),
                                       ('dl_attenuation_factor', 0.6),
                                       ('dl_sinr_min', -10),
                                       ('dl_sinr_max', 30),
                                       ('channel_model', 'UMi'),
                                       ('propagation_folder', 'parameters/measurements'),
                                       ('line_of_sight_prob', 0.95),
                                       ('shadowing', 'true'),
                                       ('noise_temperature', 290),
                                       ('boltzmann_constant', 1.38064852e-23)])

        self.valid_options = {
            "topology": ["MACROCELL", "HOTSPOT", "SINGLE_BS", "INDOOR", "INPUT_MAP"],
            "interfered_with": ["true", "false"],
            "ue_distribution_distance": ["RAYLEIGH", "UNIFORM"],
            "ue_distribution_azimuth": ["NORMAL", "UNIFORM"],
            "ue_tx_power_control": ["ON", "OFF"],
            "channel_model": ["FSPL", "CI", "UMa", "UMi", "ABG", "INPUT_FILES"],
        }

        # Initialize class attributes to the default values
        for key in self.default_values:
            setattr(self, key, self.default_values[key])

    def read_params(self, config_file: str):

        config = configparser.ConfigParser(defaults=self.default_values)
        config.read(config_file, encoding='utf-8')

        self.topology = config.get("IMT", "topology")
        setattr(self, 'topology', config.get('IMT', 'topology'))
        self.check_param_option("IMT", "topology")

        self.channel_model = config.get("IMT", "channel_model")
        self.check_param_option("IMT", "channel_model")

        # For INPUT_MAP the input file with BS physical data must be loaded
        # the self.imt.bs_data contain a dict of BS parameters
        if self.topology == "INPUT_MAP":
            self.bs_data = {}
            if config.has_option("IMT", "bs_physical_data_file"):
                self.bs_physical_data_file = config.get("IMT", "bs_physical_data_file")
                self.bs_data = ParametersImt.read_input_cell_data_file(self.bs_physical_data_file)
            else:
                err_msg = "ERROR\nInvalid configuration: For topology type INPUT_MAP, the base station physical data " \
                          "file must be set in parameter bs_physical_data_file\n"
                sys.stderr.write(err_msg)
                sys.exit(1)

        if self.channel_model == "INPUT_FILES":
            if config.has_option("IMT", "propagation_folder"):
                self.path_loss_folder = config.get("IMT", "propagation_folder")
            else:
                err_msg = "ERROR\nInvalid configuration: For channel model " \
                          "type INPUT_FILES,  the folder containing the " \
                          "path loss measurement files must be set in " \
                          "parameter propagation_folder\n"
                sys.stderr.write(err_msg)
                sys.exit(1)

            if self.topology != "INPUT_MAP":
                err_msg = "ERROR\nInvalid configuration: For channel model " \
                          "type INPUT_FILES,  parameter " \
                          "bs_physical_data_file must be set to INPUT_MAP " \
                          "value\n"
                sys.stderr.write(err_msg)
                sys.exit(1)

        self.num_macrocell_sites = config.getint("IMT", "num_macrocell_sites")
        self.num_clusters = config.getint("IMT", "num_clusters")
        self.intersite_distance = config.getfloat("IMT", "intersite_distance")
        self.minimum_separation_distance_bs_ue = config.getfloat("IMT", "minimum_separation_distance_bs_ue")
        self.interfered_with = config.getboolean("IMT", "interfered_with")
        self.frequency = config.getfloat("IMT", "frequency")
        self.bandwidth = config.getfloat("IMT", "bandwidth")
        self.rb_bandwidth = config.getfloat("IMT", "rb_bandwidth")
        self.guard_band_ratio = config.getfloat("IMT", "guard_band_ratio")
        self.bs_load_probability = config.getfloat("IMT", "bs_load_probability")
        self.bs_conducted_power = config.getfloat("IMT", "bs_conducted_power")
        self.bs_height = config.getfloat("IMT", "bs_height")
        self.bs_aclr = config.getfloat("IMT", "bs_aclr")
        self.bs_acs = config.getfloat("IMT", "bs_acs")
        self.bs_noise_figure = config.getfloat("IMT", "bs_noise_figure")
        self.bs_noise_temperature = config.getfloat("IMT", "bs_noise_temperature")
        self.bs_ohmic_loss = config.getfloat("IMT", "bs_ohmic_loss")
        self.ul_attenuation_factor = config.getfloat("IMT", "ul_attenuation_factor")
        self.ul_sinr_min = config.getfloat("IMT", "ul_sinr_min")
        self.ul_sinr_max = config.getfloat("IMT", "ul_sinr_max")
        self.ue_k = config.getint("IMT", "ue_k")
        self.ue_k_m = config.getint("IMT", "ue_k_m")
        self.ue_indoor_percent = config.getfloat("IMT", "ue_indoor_percent")

        self.ue_distribution_distance = config.get("IMT", "ue_distribution_distance")
        self.check_param_option("IMT", "ue_distribution_distance")

        self.ue_distribution_azimuth = config.get("IMT", "ue_distribution_azimuth")
        self.check_param_option("IMT", "ue_distribution_azimuth")

        self.ue_tx_power_control = config.get("IMT", "ue_tx_power_control")
        self.check_param_option("IMT", "ue_tx_power_control")

        self.ue_p_o_pusch = config.getfloat("IMT", "ue_p_o_pusch")
        self.ue_alfa = config.getfloat("IMT", "ue_alfa")
        self.ue_p_cmax = config.getfloat("IMT", "ue_p_cmax")
        self.ue_conducted_power = config.getfloat("IMT", "ue_conducted_power")
        self.ue_height = config.getfloat("IMT", "ue_height")
        self.ue_aclr = config.getfloat("IMT", "ue_aclr")
        self.ue_acs = config.getfloat("IMT", "ue_acs")
        self.ue_noise_figure = config.getfloat("IMT", "ue_noise_figure")
        self.ue_ohmic_loss = config.getfloat("IMT", "ue_ohmic_loss")
        self.ue_body_loss = config.getfloat("IMT", "ue_body_loss")
        self.dl_attenuation_factor = config.getfloat("IMT", "dl_attenuation_factor")
        self.dl_sinr_min = config.getfloat("IMT", "dl_sinr_min")
        self.dl_sinr_max = config.getfloat("IMT", "dl_sinr_max")
        self.line_of_sight_prob = config.getfloat("IMT", "line_of_sight_prob")
        self.shadowing = config.getboolean("IMT", "shadowing")
        self.noise_temperature = config.getfloat("IMT", "noise_temperature")
        self.BOLTZMANN_CONSTANT = config.getfloat("IMT", "BOLTZMANN_CONSTANT")

    @staticmethod
    def read_input_cell_data_file(cell_data_file_name: str) -> dict:

        # This is the minimal set of parameters that the file must contain. This is used for a minimal sanity check
        param_min_set = {
            'strSiteID',
            'strCellID',
            'dWECoordinateMeter',
            'dSNCoordinateMeter',
            'dBearing',
            'dMDownTilt',
            'dEDownTilt',
            'bDeleted',
            'dMaxTxPowerdBm',
            'dDLCarrierMHz',
            'dHeight',
            'NodeType',
            'pattern',
            'dDLBWMHz',
            'PilotPower'
        }

        try:
            bs_data_df = pd.read_excel(cell_data_file_name)
        except FileNotFoundError as err:
            sys.stderr.write("\n" + str(err) + "\n")
            sys.exit(1)

        bs_data_headers = set(list(bs_data_df.columns))
        if not bs_data_headers.issuperset(param_min_set):
            sys.stderr.write('Parameter file error: Parameter(s) not recognized or the parameters file does not \n'
                             'contain the minimal set of parametes: {}'.format(param_min_set))
            sys.exit(1)
        else:
            return bs_data_df.to_dict('list')

    @staticmethod
    def read_input_ue_polygon_kml_file(ue_polygon_file: str, utm_zone: str) -> list:
        """
        Parse KML data from file and return a list of Shapely Polygons
        Note that the Simulator deals with UTM projection, so the it expects that the KML file is in WSG84 lat/lon
        and returns the polygon with UTM coordinates.
        :param ue_polygon_file: KML file path containing the polygons
        :param utm_zone: The UTM zone where the KML polygons reside
        :return: list of Polygons inside KML file
        """
        # enable the KML-driver, which is not enabled by default
        gpd.io.file.fiona.drvsupport.supported_drivers['KML'] = 'rw'
        gdf = gpd.read_file(ue_polygon_file, driver='KML')

        # Re-projecting from WSG84 to UTM.
        proj_str = '+proj=utm +zone={}, +south +ellps=WGS84 +datum=WGS84 +units=m +no_defs'.format(utm_zone.upper())
        gdf = gdf.to_crs(proj_str)

        shape_list = list()
        for idx, geom in gdf['geometry'].iteritems():
            if geom.is_valid:
                shape_list.append(geom)
            else:
                # try to fix this polygon. Hope it works.
                geom_fix = geom.buffer(0)
                shape_list.append(geom_fix)

        return shape_list

    @staticmethod
    def get_path_loss_files(path_loss_files_folder: str):
        # Loop through all the txt files in the folder
        path_loss_files = glob(os.path.join(path_loss_files_folder, '*.txt'))
        if not path_loss_files:
            sys.stderr.write("\n No Path Loss input file were found in {}\n".format(path_loss_files_folder))
            sys.exit(1)
        return path_loss_files
<|MERGE_RESOLUTION|>--- conflicted
+++ resolved
@@ -8,18 +8,14 @@
 import pandas as pd
 import geopandas as gpd
 import sys
-<<<<<<< HEAD
+import os
 from glob import glob
-import os
-
-=======
 import configparser
 from sharc.parameters.parameter_handler import ParameterHandler
 from collections import OrderedDict
 
 
 class ParametersImt(ParameterHandler):
->>>>>>> e033967f
 
     def __init__(self):
 
@@ -96,7 +92,6 @@
 
         self.channel_model = config.get("IMT", "channel_model")
         self.check_param_option("IMT", "channel_model")
-
         # For INPUT_MAP the input file with BS physical data must be loaded
         # the self.imt.bs_data contain a dict of BS parameters
         if self.topology == "INPUT_MAP":
@@ -110,13 +105,26 @@
                 sys.stderr.write(err_msg)
                 sys.exit(1)
 
+            self.topography_data_file = ""
+            if config.has_option("IMT", "topography_data_file"):
+                self.topography_data_file = config.get("IMT", "topography_data_file")
+            else:
+                err_msg = "ERROR\nInvalid configuration: For topology type INPUT_MAP, the topography data " \
+                          "file must be set in parameter topography_data_file\n"
+                sys.stderr.write(err_msg)
+                sys.exit(1)
+
         if self.channel_model == "INPUT_FILES":
             if config.has_option("IMT", "propagation_folder"):
                 self.path_loss_folder = config.get("IMT", "propagation_folder")
+                if not os.path.isdir(self.path_loss_folder):
+                    sys.stderr.write("\n Directory {} does not exist!\n".format(self.path_loss_folder))
+                    sys.exit(1)
+                self.path_loss_files = ParametersImt.get_path_loss_files(self.path_loss_folder)
             else:
                 err_msg = "ERROR\nInvalid configuration: For channel model " \
                           "type INPUT_FILES,  the folder containing the " \
-                          "path loss measurement files must be set in " \
+                          "path loss measurement files must be set in "\
                           "parameter propagation_folder\n"
                 sys.stderr.write(err_msg)
                 sys.exit(1)
@@ -129,56 +137,54 @@
                 sys.stderr.write(err_msg)
                 sys.exit(1)
 
-        self.num_macrocell_sites = config.getint("IMT", "num_macrocell_sites")
-        self.num_clusters = config.getint("IMT", "num_clusters")
-        self.intersite_distance = config.getfloat("IMT", "intersite_distance")
+            if config.has_option("IMT", "ue_polygon_file"):
+                self.utm_zone = config.get("IMT", "utm_zone")
+                self.ue_polygon_file = config.get("IMT", "ue_polygon_file")
+                self.ue_polygons = ParametersImt.read_input_ue_polygon_kml_file(self.ue_polygon_file,
+                                                                                self.utm_zone)
+            else:
+                self.ue_polygons = None
+
+        self.num_macrocell_sites     = config.getint("IMT", "num_macrocell_sites")
+        self.num_clusters            = config.getint("IMT", "num_clusters")
+        self.intersite_distance      = config.getfloat("IMT", "intersite_distance")
         self.minimum_separation_distance_bs_ue = config.getfloat("IMT", "minimum_separation_distance_bs_ue")
-        self.interfered_with = config.getboolean("IMT", "interfered_with")
-        self.frequency = config.getfloat("IMT", "frequency")
-        self.bandwidth = config.getfloat("IMT", "bandwidth")
-        self.rb_bandwidth = config.getfloat("IMT", "rb_bandwidth")
-        self.guard_band_ratio = config.getfloat("IMT", "guard_band_ratio")
-        self.bs_load_probability = config.getfloat("IMT", "bs_load_probability")
-        self.bs_conducted_power = config.getfloat("IMT", "bs_conducted_power")
-        self.bs_height = config.getfloat("IMT", "bs_height")
-        self.bs_aclr = config.getfloat("IMT", "bs_aclr")
-        self.bs_acs = config.getfloat("IMT", "bs_acs")
-        self.bs_noise_figure = config.getfloat("IMT", "bs_noise_figure")
-        self.bs_noise_temperature = config.getfloat("IMT", "bs_noise_temperature")
-        self.bs_ohmic_loss = config.getfloat("IMT", "bs_ohmic_loss")
-        self.ul_attenuation_factor = config.getfloat("IMT", "ul_attenuation_factor")
-        self.ul_sinr_min = config.getfloat("IMT", "ul_sinr_min")
-        self.ul_sinr_max = config.getfloat("IMT", "ul_sinr_max")
-        self.ue_k = config.getint("IMT", "ue_k")
-        self.ue_k_m = config.getint("IMT", "ue_k_m")
-        self.ue_indoor_percent = config.getfloat("IMT", "ue_indoor_percent")
-
+        self.interfered_with         = config.getboolean("IMT", "interfered_with")
+        self.frequency               = config.getfloat("IMT", "frequency")
+        self.bandwidth               = config.getfloat("IMT", "bandwidth")
+        self.rb_bandwidth            = config.getfloat("IMT", "rb_bandwidth")
+        self.spectral_mask           = config.get("IMT", "spectral_mask")
+        self.guard_band_ratio        = config.getfloat("IMT", "guard_band_ratio")
+        self.bs_load_probability     = config.getfloat("IMT", "bs_load_probability")
+        self.bs_conducted_power      = config.getfloat("IMT", "bs_conducted_power")
+        self.bs_height               = config.getfloat("IMT", "bs_height")
+        self.bs_noise_figure         = config.getfloat("IMT", "bs_noise_figure")
+        self.bs_noise_temperature    = config.getfloat("IMT", "bs_noise_temperature")
+        self.bs_ohmic_loss           = config.getfloat("IMT", "bs_ohmic_loss")
+        self.ul_attenuation_factor   = config.getfloat("IMT", "ul_attenuation_factor")
+        self.ul_sinr_min             = config.getfloat("IMT", "ul_sinr_min")
+        self.ul_sinr_max             = config.getfloat("IMT", "ul_sinr_max")
+        self.ue_k                    = config.getint("IMT", "ue_k")
+        self.ue_k_m                  = config.getint("IMT", "ue_k_m")
+        self.ue_indoor_percent       = config.getfloat("IMT", "ue_indoor_percent")
+        self.ue_distribution_type    = config.get("IMT", "ue_distribution_type")
         self.ue_distribution_distance = config.get("IMT", "ue_distribution_distance")
-        self.check_param_option("IMT", "ue_distribution_distance")
-
         self.ue_distribution_azimuth = config.get("IMT", "ue_distribution_azimuth")
-        self.check_param_option("IMT", "ue_distribution_azimuth")
-
-        self.ue_tx_power_control = config.get("IMT", "ue_tx_power_control")
-        self.check_param_option("IMT", "ue_tx_power_control")
-
-        self.ue_p_o_pusch = config.getfloat("IMT", "ue_p_o_pusch")
-        self.ue_alfa = config.getfloat("IMT", "ue_alfa")
-        self.ue_p_cmax = config.getfloat("IMT", "ue_p_cmax")
-        self.ue_conducted_power = config.getfloat("IMT", "ue_conducted_power")
-        self.ue_height = config.getfloat("IMT", "ue_height")
-        self.ue_aclr = config.getfloat("IMT", "ue_aclr")
-        self.ue_acs = config.getfloat("IMT", "ue_acs")
-        self.ue_noise_figure = config.getfloat("IMT", "ue_noise_figure")
-        self.ue_ohmic_loss = config.getfloat("IMT", "ue_ohmic_loss")
-        self.ue_body_loss = config.getfloat("IMT", "ue_body_loss")
-        self.dl_attenuation_factor = config.getfloat("IMT", "dl_attenuation_factor")
-        self.dl_sinr_min = config.getfloat("IMT", "dl_sinr_min")
-        self.dl_sinr_max = config.getfloat("IMT", "dl_sinr_max")
-        self.line_of_sight_prob = config.getfloat("IMT", "line_of_sight_prob")
-        self.shadowing = config.getboolean("IMT", "shadowing")
-        self.noise_temperature = config.getfloat("IMT", "noise_temperature")
-        self.BOLTZMANN_CONSTANT = config.getfloat("IMT", "BOLTZMANN_CONSTANT")
+        self.ue_tx_power_control     = config.get("IMT", "ue_tx_power_control")
+        self.ue_p_o_pusch            = config.getfloat("IMT", "ue_p_o_pusch")
+        self.ue_alpha                 = config.getfloat("IMT", "ue_alpha")
+        self.ue_p_cmax               = config.getfloat("IMT", "ue_p_cmax")
+        self.ue_height               = config.getfloat("IMT", "ue_height")
+        self.ue_noise_figure         = config.getfloat("IMT", "ue_noise_figure")
+        self.ue_ohmic_loss            = config.getfloat("IMT", "ue_ohmic_loss")
+        self.ue_body_loss            = config.getfloat("IMT", "ue_body_loss")
+        self.dl_attenuation_factor   = config.getfloat("IMT", "dl_attenuation_factor")
+        self.dl_sinr_min             = config.getfloat("IMT", "dl_sinr_min")
+        self.dl_sinr_max             = config.getfloat("IMT", "dl_sinr_max")
+        self.line_of_sight_prob      = config.getfloat("IMT", "line_of_sight_prob")
+        self.shadowing               = config.getboolean("IMT", "shadowing")
+        self.noise_temperature       = config.getfloat("IMT", "noise_temperature")
+        self.BOLTZMANN_CONSTANT      = config.getfloat("IMT", "BOLTZMANN_CONSTANT")
 
     @staticmethod
     def read_input_cell_data_file(cell_data_file_name: str) -> dict:
