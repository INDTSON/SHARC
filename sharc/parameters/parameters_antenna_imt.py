--- conflicted
+++ resolved
@@ -65,58 +65,49 @@
         config = configparser.ConfigParser(defaults=self.default_values)
         config.read(config_file, encoding='utf-8')
 
-<<<<<<< HEAD
-
-    ###########################################################################
-    # Named tuples which contain antenna types
-
-    def get_antenna_parameters(self,sta_type: str, txrx: str)-> AntennaPar:
-        if sta_type == "BS":
-            if txrx == "TX":
-                tpl = AntennaPar(self.bs_element_pattern,
-                                 self.bs_tx_element_max_g,
-                                 self.bs_tx_element_phi_deg_3db,
-                                 self.bs_tx_element_theta_deg_3db,
-=======
-        self.bs_tx_element_max_g = config.getfloat("IMT_ANTENNA", "bs_tx_element_max_g")
-        self.bs_tx_element_phi_3db = config.getfloat("IMT_ANTENNA", "bs_tx_element_phi_3db")
-        self.bs_tx_element_theta_3db = config.getfloat("IMT_ANTENNA", "bs_tx_element_theta_3db")
-        self.bs_tx_element_am = config.getfloat("IMT_ANTENNA", "bs_tx_element_am")
-        self.bs_tx_element_sla_v = config.getfloat("IMT_ANTENNA", "bs_tx_element_sla_v")
-        self.bs_tx_n_rows = config.getfloat("IMT_ANTENNA", "bs_tx_n_rows")
-        self.bs_tx_n_columns = config.getfloat("IMT_ANTENNA", "bs_tx_n_columns")
+        self.bs_element_pattern          = config.get("IMT_ANTENNA", "bs_element_pattern")
+        self.ue_element_pattern          = config.get("IMT_ANTENNA", "ue_element_pattern")
+        self.bs_tx_element_max_g         = config.getfloat("IMT_ANTENNA", "bs_tx_element_max_g")
+        self.bs_tx_element_phi_deg_3db   = config.getfloat("IMT_ANTENNA", "bs_tx_element_phi_deg_3db")
+        self.bs_tx_element_theta_deg_3db = config.getfloat("IMT_ANTENNA", "bs_tx_element_theta_deg_3db")
+        self.bs_tx_element_am       = config.getfloat("IMT_ANTENNA", "bs_tx_element_am")
+        self.bs_tx_element_sla_v    = config.getfloat("IMT_ANTENNA", "bs_tx_element_sla_v")
+        self.bs_tx_n_rows           = config.getfloat("IMT_ANTENNA", "bs_tx_n_rows")
+        self.bs_tx_n_columns        = config.getfloat("IMT_ANTENNA", "bs_tx_n_columns")
         self.bs_tx_element_horiz_spacing = config.getfloat("IMT_ANTENNA", "bs_tx_element_horiz_spacing")
         self.bs_tx_element_vert_spacing = config.getfloat("IMT_ANTENNA", "bs_tx_element_vert_spacing")
 
-        self.bs_rx_element_max_g = config.getfloat("IMT_ANTENNA", "bs_rx_element_max_g")
-        self.bs_rx_element_phi_3db = config.getfloat("IMT_ANTENNA", "bs_rx_element_phi_3db")
-        self.bs_rx_element_theta_3db = config.getfloat("IMT_ANTENNA", "bs_rx_element_theta_3db")
-        self.bs_rx_element_am = config.getfloat("IMT_ANTENNA", "bs_rx_element_am")
-        self.bs_rx_element_sla_v = config.getfloat("IMT_ANTENNA", "bs_rx_element_sla_v")
-        self.bs_rx_n_rows = config.getfloat("IMT_ANTENNA", "bs_rx_n_rows")
-        self.bs_rx_n_columns = config.getfloat("IMT_ANTENNA", "bs_rx_n_columns")
+        self.bs_rx_element_max_g    = config.getfloat("IMT_ANTENNA", "bs_rx_element_max_g")
+        self.bs_rx_element_phi_deg_3db  = config.getfloat("IMT_ANTENNA", "bs_rx_element_phi_deg_3db")
+        self.bs_rx_element_theta_deg_3db = config.getfloat("IMT_ANTENNA", "bs_rx_element_theta_deg_3db")
+        self.bs_rx_element_am       = config.getfloat("IMT_ANTENNA", "bs_rx_element_am")
+        self.bs_rx_element_sla_v    = config.getfloat("IMT_ANTENNA", "bs_rx_element_sla_v")
+        self.bs_rx_n_rows           = config.getfloat("IMT_ANTENNA", "bs_rx_n_rows")
+        self.bs_rx_n_columns        = config.getfloat("IMT_ANTENNA", "bs_rx_n_columns")
         self.bs_rx_element_horiz_spacing = config.getfloat("IMT_ANTENNA", "bs_rx_element_horiz_spacing")
         self.bs_rx_element_vert_spacing = config.getfloat("IMT_ANTENNA", "bs_rx_element_vert_spacing")
 
-        self.ue_tx_element_max_g = config.getfloat("IMT_ANTENNA", "ue_tx_element_max_g")
-        self.ue_tx_element_phi_3db = config.getfloat("IMT_ANTENNA", "ue_tx_element_phi_3db")
-        self.ue_tx_element_theta_3db = config.getfloat("IMT_ANTENNA", "ue_tx_element_theta_3db")
-        self.ue_tx_element_am = config.getfloat("IMT_ANTENNA", "ue_tx_element_am")
-        self.ue_tx_element_sla_v = config.getfloat("IMT_ANTENNA", "ue_tx_element_sla_v")
-        self.ue_tx_n_rows = config.getfloat("IMT_ANTENNA", "ue_tx_n_rows")
-        self.ue_tx_n_columns = config.getfloat("IMT_ANTENNA", "ue_tx_n_columns")
+        self.ue_tx_element_max_g    = config.getfloat("IMT_ANTENNA", "ue_tx_element_max_g")
+        self.ue_tx_element_phi_deg_3db  = config.getfloat("IMT_ANTENNA", "ue_tx_element_phi_deg_3db")
+        self.ue_tx_element_theta_deg_3db = config.getfloat("IMT_ANTENNA", "ue_tx_element_theta_deg_3db")
+        self.ue_tx_element_am       = config.getfloat("IMT_ANTENNA", "ue_tx_element_am")
+        self.ue_tx_element_sla_v    = config.getfloat("IMT_ANTENNA", "ue_tx_element_sla_v")
+        self.ue_tx_n_rows           = config.getfloat("IMT_ANTENNA", "ue_tx_n_rows")
+        self.ue_tx_n_columns        = config.getfloat("IMT_ANTENNA", "ue_tx_n_columns")
         self.ue_tx_element_horiz_spacing = config.getfloat("IMT_ANTENNA", "ue_tx_element_horiz_spacing")
         self.ue_tx_element_vert_spacing = config.getfloat("IMT_ANTENNA", "ue_tx_element_vert_spacing")
 
-        self.ue_rx_element_max_g = config.getfloat("IMT_ANTENNA", "ue_rx_element_max_g")
-        self.ue_rx_element_phi_3db = config.getfloat("IMT_ANTENNA", "ue_rx_element_phi_3db")
-        self.ue_rx_element_theta_3db = config.getfloat("IMT_ANTENNA", "ue_rx_element_theta_3db")
-        self.ue_rx_element_am = config.getfloat("IMT_ANTENNA", "ue_rx_element_am")
-        self.ue_rx_element_sla_v = config.getfloat("IMT_ANTENNA", "ue_rx_element_sla_v")
-        self.ue_rx_n_rows = config.getfloat("IMT_ANTENNA", "ue_rx_n_rows")
-        self.ue_rx_n_columns = config.getfloat("IMT_ANTENNA", "ue_rx_n_columns")
+        self.ue_rx_element_max_g    = config.getfloat("IMT_ANTENNA", "ue_rx_element_max_g")
+        self.ue_rx_element_phi_deg_3db  = config.getfloat("IMT_ANTENNA", "ue_rx_element_phi_deg_3db")
+        self.ue_rx_element_theta_deg_3db = config.getfloat("IMT_ANTENNA", "ue_rx_element_theta_deg_3db")
+        self.ue_rx_element_am       = config.getfloat("IMT_ANTENNA", "ue_rx_element_am")
+        self.ue_rx_element_sla_v    = config.getfloat("IMT_ANTENNA", "ue_rx_element_sla_v")
+        self.ue_rx_n_rows           = config.getfloat("IMT_ANTENNA", "ue_rx_n_rows")
+        self.ue_rx_n_columns        = config.getfloat("IMT_ANTENNA", "ue_rx_n_columns")
         self.ue_rx_element_horiz_spacing = config.getfloat("IMT_ANTENNA", "ue_rx_element_horiz_spacing")
         self.ue_rx_element_vert_spacing = config.getfloat("IMT_ANTENNA", "ue_rx_element_vert_spacing")
+
+        self.bs_downtilt_deg = config.getfloat("IMT_ANTENNA", "bs_downtilt_deg")
 
     def get_antenna_parameters(self, sta_type: str, txrx: str) -> AntennaPar:
         """
@@ -130,16 +121,15 @@
         tpl = None
         if sta_type == "BS":
             if txrx == "TX":
-                tpl = AntennaPar(self.bs_tx_element_max_g,
-                                 self.bs_tx_element_phi_3db,
-                                 self.bs_tx_element_theta_3db,
->>>>>>> e033967f
+                tpl = AntennaPar(self.bs_element_pattern,
+                                 self.bs_tx_element_max_g,
+                                 self.bs_tx_element_phi_deg_3db,
+                                 self.bs_tx_element_theta_deg_3db,
                                  self.bs_tx_element_am,
                                  self.bs_tx_element_sla_v,
                                  self.bs_tx_n_rows,
                                  self.bs_tx_n_columns,
                                  self.bs_tx_element_horiz_spacing,
-<<<<<<< HEAD
                                  self.bs_tx_element_vert_spacing,
                                  self.bs_downtilt_deg)
             elif txrx == "RX":
@@ -147,19 +137,11 @@
                                  self.bs_rx_element_max_g,
                                  self.bs_rx_element_phi_deg_3db,
                                  self.bs_rx_element_theta_deg_3db,
-=======
-                                 self.bs_tx_element_vert_spacing)
-            elif txrx == "RX":
-                tpl = AntennaPar(self.bs_rx_element_max_g,
-                                 self.bs_rx_element_phi_3db,
-                                 self.bs_rx_element_theta_3db,
->>>>>>> e033967f
                                  self.bs_rx_element_am,
                                  self.bs_rx_element_sla_v,
                                  self.bs_rx_n_rows,
                                  self.bs_rx_n_columns,
                                  self.bs_rx_element_horiz_spacing,
-<<<<<<< HEAD
                                  self.bs_rx_element_vert_spacing,
                                  self.bs_downtilt_deg)
         elif sta_type == "UE":
@@ -168,20 +150,11 @@
                                  self.ue_tx_element_max_g,
                                  self.ue_tx_element_phi_deg_3db,
                                  self.ue_tx_element_theta_deg_3db,
-=======
-                                 self.bs_rx_element_vert_spacing)
-        elif sta_type == "UE":
-            if txrx == "TX":
-                tpl = AntennaPar(self.ue_tx_element_max_g,
-                                 self.ue_tx_element_phi_3db,
-                                 self.ue_tx_element_theta_3db,
->>>>>>> e033967f
                                  self.ue_tx_element_am,
                                  self.ue_tx_element_sla_v,
                                  self.ue_tx_n_rows,
                                  self.ue_tx_n_columns,
                                  self.ue_tx_element_horiz_spacing,
-<<<<<<< HEAD
                                  self.ue_tx_element_vert_spacing,
                                  0)
             elif txrx == "RX":
@@ -189,27 +162,16 @@
                                  self.ue_rx_element_max_g,
                                  self.ue_rx_element_phi_deg_3db,
                                  self.ue_rx_element_theta_deg_3db,
-=======
-                                 self.ue_tx_element_vert_spacing)
-            elif txrx == "RX":
-                tpl = AntennaPar(self.ue_rx_element_max_g,
-                                 self.ue_rx_element_phi_3db,
-                                 self.ue_rx_element_theta_3db,
->>>>>>> e033967f
                                  self.ue_rx_element_am,
                                  self.ue_rx_element_sla_v,
                                  self.ue_rx_n_rows,
                                  self.ue_rx_n_columns,
                                  self.ue_rx_element_horiz_spacing,
-<<<<<<< HEAD
                                  self.ue_rx_element_vert_spacing,
                                  0)
-=======
-                                 self.ue_rx_element_vert_spacing)
-        else:
-            err_msg = "{} Invalid station type {}".format(__file__, sta_type)
-            sys.stderr.write(err_msg)
-            sys.exit(1)
->>>>>>> e033967f
+            else:
+                err_msg = "{} Invalid station type {}".format(__file__, sta_type)
+                sys.stderr.write(err_msg)
+                sys.exit(1)
 
         return tpl