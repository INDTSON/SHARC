# -*- coding: utf-8 -*-
"""
Created on Thu Apr 13 13:16:02 2017

@author: edgar
"""

class ParametersFss(object):

    __instance = None

    def __new__(cls):
        """
        This is the Singleton Pattern to ensure that this class will have only
        one instance
        """
        if ParametersFss.__instance is None:
            ParametersFss.__instance = object.__new__(cls)
        return ParametersFss.__instance

    ###########################################################################
    # satellite center frequency [MHz]
    sat_frequency = 27250

    ###########################################################################
    # satellite bandwidth [MHz]
    sat_bandwidth = 200

    ###########################################################################
    # satellite altitude [m] and latitude [deg]
    sat_altitude = 35786000
    sat_lat_deg = 0

    ###########################################################################
    # Satellite peak reeive antenna gain [dBi]
    sat_rx_antenna_gain = 51

    ###########################################################################
    # System receive noise temperature [K]
    sat_noise_temperature = 950

    ###########################################################################
    # Interference protection criteria [dB]
    sat_interference_noise_ratio = -12.2

    ###########################################################################
    # Satellite antenna pattern in the fixed-satellite service
    sat_antenna_pattern = "ITU-R S.672-4"


    ###########################################################################
    # IMT parameters relevant to the satellite system
    imt_altitude = 1000   # altitude of IMT system (in meters)
    imt_lat_deg = -23.5629739   # latitude of IMT system (in degrees)
    imt_long_diff_deg = (-46.6555132-75) # difference between longitudes of IMT and satellite system
                             # positive if space-station is to the East of earth-station

    ###########################################################################
    # Channel parameters
    # channel model, possible values are "FSPL" (free-space path loss),
    #                                    "SatelliteSimple" (FSPL + 4 or 24dB (LOS or NLOS)
    #                                    "P619" (ITU-R P.619-1)
    channel_model = "SatelliteSimple"
<<<<<<< HEAD
    line_of_sight_prob = 0.75 # probability of line-of-sight between UE and satellite
=======
    line_of_sight_prob = 0.01 # probability of line-of-sight between UE and satellite
>>>>>>> 806805e8

    surf_water_vapour_density = 7.5 #g/m^3
    specific_gaseous_att = 0.1 #db/km
    time_ratio = 0.5 #transmission loss not exceeded for time_ratio*100 % of time

    ###########################################################################

    ###########################################################################
    # Constants
    BOLTZMANN_CONSTANT = 1.38064852e-23
    EARTH_RADIUS = 6371000<|MERGE_RESOLUTION|>--- conflicted
+++ resolved
@@ -61,11 +61,7 @@
     #                                    "SatelliteSimple" (FSPL + 4 or 24dB (LOS or NLOS)
     #                                    "P619" (ITU-R P.619-1)
     channel_model = "SatelliteSimple"
-<<<<<<< HEAD
-    line_of_sight_prob = 0.75 # probability of line-of-sight between UE and satellite
-=======
     line_of_sight_prob = 0.01 # probability of line-of-sight between UE and satellite
->>>>>>> 806805e8
 
     surf_water_vapour_density = 7.5 #g/m^3
     specific_gaseous_att = 0.1 #db/km
