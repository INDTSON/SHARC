--- conflicted
+++ resolved
@@ -87,32 +87,19 @@
         """
         # Currently, the maximum transmit power of the base station is equaly
         # divided among the selected UEs
-<<<<<<< HEAD
         total_power = self.parameters.imt.bs_conducted_power \
                       + self.bs_power_gain
         tx_power = total_power - 10 * math.log10(self.parameters.imt.ue_k)
-=======
-        total_tx_power = self.parameters.imt.bs_conducted_power + self.bs_power_gain
-        tx_power = total_tx_power - 10*math.log10(self.parameters.imt.ue_k)
->>>>>>> f2464ef3
         # calculate tansmit powers to have a structure such as
         # {bs_1: [pwr_1, pwr_2,...], ...}, where bs_1 is the base station id,
         # pwr_1 is the transmit power from bs_1 to ue_1, pwr_2 is the transmit
         # power from bs_1 to ue_2, etc
         bs_active = np.where(self.bs.active)[0]
         self.bs.tx_power = dict([(bs, tx_power*np.ones(self.parameters.imt.ue_k)) for bs in bs_active])
-<<<<<<< HEAD
-        if self.adjacent_channel:
-            for bs in bs_active:
-                self.bs.spectral_mask[bs].set_power(total_power)
-
-
-=======
         
         # Update the spectral mask
         if self.adjacent_channel:
-            self.bs.spectral_mask.set_mask(power = total_tx_power)
->>>>>>> f2464ef3
+            self.bs.spectral_mask.set_mask(power = total_power)
 
     def calculate_sinr(self):
         """
@@ -122,14 +109,9 @@
         for bs in bs_active:
             ue = self.link[bs]
             self.ue.rx_power[ue] = self.bs.tx_power[bs] - self.parameters.imt.bs_ohmic_loss \
-<<<<<<< HEAD
                                        - self.coupling_loss_imt[bs,ue] \
                                        - self.parameters.imt.ue_body_loss \
                                        - self.parameters.imt.ue_ohmic_loss
-=======
-                                     - self.coupling_loss_imt[bs,ue] \
-                                     - self.parameters.imt.ue_body_loss - self.parameters.imt.ue_ohmic_loss
->>>>>>> f2464ef3
 
             # create a list with base stations that generate interference in ue_list
             bs_interf = [b for b in bs_active if b not in [bs]]
@@ -137,14 +119,9 @@
             # calculate intra system interference
             for bi in bs_interf:
                 interference = self.bs.tx_power[bi] - self.parameters.imt.bs_ohmic_loss \
-<<<<<<< HEAD
-                                  - self.coupling_loss_imt[bi,ue] \
-                                  - self.parameters.imt.ue_body_loss - self.parameters.imt.ue_ohmic_loss
-=======
                                  - self.coupling_loss_imt[bi,ue] \
                                  - self.parameters.imt.ue_body_loss - self.parameters.imt.ue_ohmic_loss
                                  
->>>>>>> f2464ef3
                 self.ue.rx_interference[ue] = 10*np.log10( \
                     np.power(10, 0.1*self.ue.rx_interference[ue]) + np.power(10, 0.1*interference))
 
@@ -168,29 +145,17 @@
         """
         self.coupling_loss_imt_system = self.calculate_coupling_loss(self.system,
                                                                      self.ue,
-<<<<<<< HEAD
-                                                                     self.propagation_system)
-        # TODO: make it an input parameter
-        polarization_loss = 3
-=======
                                                                      self.propagation_system,
                                                                      c_channel = self.co_channel)       
         
->>>>>>> f2464ef3
         # applying a bandwidth scaling factor since UE transmits on a portion
         # of the satellite's bandwidth
         # calculate interference only to active UE's
         ue = np.where(self.ue.active)[0]
-<<<<<<< HEAD
-        tx_power = self.param_system.tx_power_density + 10*np.log10(self.ue.bandwidth[ue]*1e6) + 30
-        self.ue.ext_interference[ue] = tx_power - self.coupling_loss_imt_system[ue] \
-                            - self.parameters.imt.ue_body_loss - self.parameters.imt.ue_feed_loss \
-                            - polarization_loss
-=======
+
         tx_power_sys = self.param_system.tx_power_density + 10*np.log10(self.ue.bandwidth[ue]*1e6) + 30
         self.ue.ext_interference[ue] = tx_power_sys - self.coupling_loss_imt_system[ue] \
                             - self.parameters.imt.ue_body_loss - self.parameters.imt.ue_ohmic_loss
->>>>>>> f2464ef3
 
         self.ue.sinr_ext[ue] = self.ue.rx_power[ue] \
             - (10*np.log10(np.power(10, 0.1*self.ue.total_interference[ue]) + np.power(10, 0.1*self.ue.ext_interference[ue])))
@@ -201,12 +166,6 @@
         """
         Calculates interference that IMT system generates on other system
         """
-<<<<<<< HEAD
-
-        self.coupling_loss_imt_system = self.calculate_coupling_loss(self.system,
-                                                                     self.bs,
-                                                                     self.propagation_system)
-=======
         if self.co_channel:
             self.coupling_loss_imt_system = self.calculate_coupling_loss(self.system, 
                                                                          self.bs,
@@ -217,20 +176,9 @@
                                                                        self.bs,
                                                                        self.propagation_system,
                                                                        c_channel=False)
->>>>>>> f2464ef3
-
-        if self.adjacent_channel:
-            self.coupling_loss_imt_system_adjacent = self.calculate_coupling_loss(self.system,
-                                                                     self.bs,
-                                                                     self.propagation_system,
-                                                                     c_channel=False)
 
         # applying a bandwidth scaling factor since UE transmits on a portion
-<<<<<<< HEAD
         # of the interfered systems bandwidth
-=======
-        # of the interfered system's bandwidth
->>>>>>> f2464ef3
         # calculate interference only from active UE's
         rx_interference = 0
 
@@ -238,15 +186,6 @@
         for bs in bs_active:
             
             active_beams = [i for i in range(bs*self.parameters.imt.ue_k, (bs+1)*self.parameters.imt.ue_k)]
-<<<<<<< HEAD
-            interference = self.bs.tx_power[bs] - self.parameters.imt.bs_ohmic_loss \
-                             - self.coupling_loss_imt_system[active_beams]
-            weights = self.calculate_bw_weights(self.parameters.imt.bandwidth,
-                                                self.param_system.bandwidth,
-                                                self.parameters.imt.ue_k)
-
-            if self.co_channel:
-=======
 
             if self.co_channel:
 
@@ -255,16 +194,13 @@
                 weights = self.calculate_bw_weights(self.parameters.imt.bandwidth,
                                                     self.param_system.bandwidth,
                                                     self.parameters.imt.ue_k)
->>>>>>> f2464ef3
+                
                 rx_interference += np.sum(weights*np.power(10, 0.1*interference)) / 10**(self.param_system.acs/10.)
 
             if self.adjacent_channel:
 
-<<<<<<< HEAD
-                oob_power = self.bs.spectral_mask[bs].power_calc(self.param_system.frequency,self.system.bandwidth)
-=======
                 oob_power = self.bs.spectral_mask.power_calc(self.param_system.frequency,self.system.bandwidth)
->>>>>>> f2464ef3
+                
                 oob_interference = oob_power - self.coupling_loss_imt_system_adjacent[active_beams[0]] \
                                    + 10*np.log10((self.param_system.bandwidth - self.overlapping_bandwidth)/
                                                  self.param_system.bandwidth) \
