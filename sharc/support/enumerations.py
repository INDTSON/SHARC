# -*- coding: utf-8 -*-
"""
Created on Wed Jan  4 17:53:41 2017

@author: edgar
"""

from enum import Enum

class Action( Enum ):
    """
    The action that is sent to controller in order to control the simulation
    """
    START_SIMULATION = 1
    START_SIMULATION_SINGLE_THREAD = 2
    STOP_SIMULATION  = 3
    
class State( Enum ):
    """
    This is the graphical user interface state
    """
    INITIAL  = 1
    RUNNING  = 2
    FINISHED = 3
    STOPPED  = 4
    STOPPING = 5
    
class StationType(Enum):
    """
    Station types supported by simulator.
    """
    NONE   = 0  # Dummy enum, for initialization purposes only
    IMT_BS = 1  # IMT Base Station
    IMT_UE = 2  # IMT User Equipment
    FSS_SS = 3  # FSS Space Station
    FSS_ES = 4  # FSS Earth Station
    FS     = 5  # Fixed Service
<<<<<<< HEAD
    RAS    = 6  # Radio Astronomy Service
=======
    HAPS   = 6  # HAPS (airbone) station
    RNS    = 7  # Radionavigation service
    
>>>>>>> f2464ef3
<|MERGE_RESOLUTION|>--- conflicted
+++ resolved
@@ -35,10 +35,6 @@
     FSS_SS = 3  # FSS Space Station
     FSS_ES = 4  # FSS Earth Station
     FS     = 5  # Fixed Service
-<<<<<<< HEAD
-    RAS    = 6  # Radio Astronomy Service
-=======
     HAPS   = 6  # HAPS (airbone) station
     RNS    = 7  # Radionavigation service
-    
->>>>>>> f2464ef3
+    RAS    = 8  # Radio Astronomy Service