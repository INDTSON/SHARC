--- conflicted
+++ resolved
@@ -57,14 +57,9 @@
                 self.azimuth = np.array(TopologySingleBaseStation.AZIMUTH)
                 self.elevation = TopologySingleBaseStation.ELEVATION*np.ones(2)
                 self.num_base_stations = 2
-<<<<<<< HEAD
+            self.indoor = np.zeros(self.num_base_stations, dtype = bool)
 
 
-=======
-            self.indoor = np.zeros(self.num_base_stations, dtype = bool)
-                
-                
->>>>>>> dc2c5266
     def plot(self, ax: matplotlib.axes.Axes):
         # plot base station
         plt.scatter(self.x, self.y, color='g', edgecolor="w", linewidth=0.5, label="Hotspot")
