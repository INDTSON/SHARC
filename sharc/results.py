# -*- coding: utf-8 -*-
"""
Created on Thu Mar 23 08:47:46 2017

@author: edgar
"""

from sharc.plot import Plot

import numpy as np
import os

class Results(object):

    def __init__(self):
        self.imt_ul_tx_power_density = list()
        self.imt_ul_tx_power = list()
        self.imt_ul_sinr_ext = list()
        self.imt_ul_sinr = list()
        self.imt_ul_snr = list()
        self.imt_ul_inr = list()
        self.imt_ul_tput_ext = list()
        self.imt_ul_tput = list()

        self.imt_path_loss = list()
        self.imt_coupling_loss = list()
        self.imt_bs_antenna_gain = list()
        self.imt_ue_antenna_gain = list()

        self.system_imt_antenna_gain = list()
        self.imt_system_antenna_gain = list()

        self.imt_dl_tx_power_density = list()
        self.imt_dl_tx_power = list()
        self.imt_dl_sinr_ext = list()
        self.imt_dl_sinr = list()
        self.imt_dl_snr = list()
        self.imt_dl_inr = list()
        self.imt_dl_tput_ext = list()
        self.imt_dl_tput = list()

        self.system_ul_coupling_loss = list()
        self.system_ul_interf_power = list()

        self.system_dl_coupling_loss = list()
        self.system_dl_interf_power = list()

        self.system_inr = list()
        self.system_pfd = list()
<<<<<<< HEAD
        self.system_rx_interf = list()
=======
>>>>>>> 47e570be
        self.system_inr_scaled = list()
        self.output_directory = "output"


    def generate_plot_list(self, n_bins):
        self.plot_list = list()
        if len(self.system_imt_antenna_gain) > 0:
            values, base = np.histogram(self.system_imt_antenna_gain, bins=n_bins)
            cumulative = np.cumsum(values)
            x = base[:-1]
            y = cumulative / cumulative[-1]
            x_label = "Antenna gain [dBi]"
            y_label = "Probability of antenna gain < $X$"
            title = "[SYS] CDF of system antenna gain towards IMT stations"
            file_name = title
            #x_limits = (0, 25)
            y_limits = (0, 1)
            self.plot_list.append(Plot(x, y, x_label, y_label, title, file_name, y_lim=y_limits))
        if len(self.imt_system_antenna_gain) > 0:
            values, base = np.histogram(self.imt_system_antenna_gain, bins=n_bins)
            cumulative = np.cumsum(values)
            x = base[:-1]
            y = cumulative / cumulative[-1]
            x_label = "Antenna gain [dBi]"
            y_label = "Probability of antenna gain < $X$"
            title = "[IMT] CDF of IMT station antenna gain towards system"
            file_name = title
            #x_limits = (0, 25)
            y_limits = (0, 1)
            self.plot_list.append(Plot(x, y, x_label, y_label, title, file_name, y_lim=y_limits))
        if len(self.imt_bs_antenna_gain) > 0:
            values, base = np.histogram(self.imt_bs_antenna_gain, bins=n_bins)
            cumulative = np.cumsum(values)
            x = base[:-1]
            y = cumulative / cumulative[-1]
            x_label = "Antenna gain [dBi]"
            y_label = "Probability of antenna gain < $X$"
            title = "[IMT] CDF of BS antenna gain towards the UE"
            file_name = title
            x_limits = (0, 25)
            y_limits = (0, 1)
            self.plot_list.append(Plot(x, y, x_label, y_label, title, file_name, x_lim=x_limits, y_lim=y_limits))
        if len(self.imt_ue_antenna_gain) > 0:
            values, base = np.histogram(self.imt_ue_antenna_gain, bins=n_bins)
            cumulative = np.cumsum(values)
            x = base[:-1]
            y = cumulative / cumulative[-1]
            x_label = "Antenna gain [dBi]"
            y_label = "Probability of antenna gain < $X$"
            title = "[IMT] CDF of UE antenna gain towards the BS"
            file_name = title
            x_limits = (0, 25)
            y_limits = (0, 1)
            self.plot_list.append(Plot(x, y, x_label, y_label, title, file_name, x_lim=x_limits, y_lim=y_limits))
        if len(self.imt_ul_tx_power_density) > 0:
            values, base = np.histogram(self.imt_ul_tx_power_density, bins=n_bins)
            cumulative = np.cumsum(values)
            x = base[:-1]
            y = cumulative / cumulative[-1]
            x_label = "Transmit power density [dBm/Hz]"
            y_label = "Probability of transmit power density < $X$"
            title = "[IMT] CDF of UE transmit power density"
            file_name = title
            y_limits = (0, 1)
            self.plot_list.append(Plot(x, y, x_label, y_label, title, file_name, y_lim=y_limits))
        if len(self.imt_ul_tx_power) > 0:
            values, base = np.histogram(self.imt_ul_tx_power, bins=n_bins)
            cumulative = np.cumsum(values)
            x = base[:-1]
            y = cumulative / cumulative[-1]
            x_label = "Transmit power [dBm]"
            y_label = "Probability of transmit power < $X$"
            title = "[IMT] CDF of UE transmit power"
            file_name = title
            x_limits = (-40, 30)
            y_limits = (0, 1)
            self.plot_list.append(Plot(x, y, x_label, y_label, title, file_name, x_lim=x_limits, y_lim=y_limits))
        if len(self.imt_ul_sinr_ext) > 0:
            values, base = np.histogram(self.imt_ul_sinr_ext, bins=n_bins)
            cumulative = np.cumsum(values)
            x = base[:-1]
            y = cumulative / cumulative[-1]
            x_label = "SINR [dB]"
            y_label = "Probability of SINR < $X$"
            title = "[IMT] CDF of UL SINR with external interference"
            file_name = title
            x_limits = (-15, 20)
            y_limits = (0, 1)
            self.plot_list.append(Plot(x, y, x_label, y_label, title, file_name, x_lim=x_limits, y_lim=y_limits))
        if len(self.imt_ul_sinr) > 0:
            values, base = np.histogram(self.imt_ul_sinr, bins=n_bins)
            cumulative = np.cumsum(values)
            x = base[:-1]
            y = cumulative / cumulative[-1]
            x_label = "SINR [dB]"
            y_label = "Probability of SINR < $X$"
            title = "[IMT] CDF of UL SINR"
            file_name = title
            x_limits = (-15, 20)
            y_limits = (0, 1)
            self.plot_list.append(Plot(x, y, x_label, y_label, title, file_name, x_lim=x_limits, y_lim=y_limits))
        if len(self.imt_ul_snr) > 0:
            values, base = np.histogram(self.imt_ul_snr, bins=n_bins)
            cumulative = np.cumsum(values)
            x = base[:-1]
            y = cumulative / cumulative[-1]
            title = "[IMT] CDF of UL SNR"
            x_label = "SNR [dB]"
            y_label = "Probability of SNR < $X$"
            file_name = title
            x_limits = (-15, 20)
            y_limits = (0, 1)
            self.plot_list.append(Plot(x, y, x_label, y_label, title, file_name, x_lim=x_limits, y_lim=y_limits))
        if len(self.imt_ul_inr) > 0:
            values, base = np.histogram(self.imt_ul_inr, bins=n_bins)
            cumulative = np.cumsum(values)
            x = base[:-1]
            y = cumulative / cumulative[-1]
            title = "[IMT] CDF of UL interference-to-noise ratio"
            x_label = "$I/N$ [dB]"
            y_label = "Probability of $I/N$ < $X$"
            file_name = title
            #x_limits = (-15, 20)
            y_limits = (0, 1)
            self.plot_list.append(Plot(x, y, x_label, y_label, title, file_name, y_lim=y_limits))
        if len(self.imt_ul_tput_ext) > 0:
            values, base = np.histogram(self.imt_ul_tput_ext, bins=n_bins)
            cumulative = np.cumsum(values)
            x = base[:-1]
            y = cumulative / cumulative[-1]
            title = "[IMT] CDF of UL throughput with external interference"
            x_label = "Throughput [bits/s/Hz]"
            y_label = "Probability of UL throughput < $X$"
            file_name = title
            y_limits = (0, 1)
            self.plot_list.append(Plot(x, y, x_label, y_label, title, file_name, y_lim=y_limits))
        if len(self.imt_ul_tput) > 0:
            values, base = np.histogram(self.imt_ul_tput, bins=n_bins)
            cumulative = np.cumsum(values)
            x = base[:-1]
            y = cumulative / cumulative[-1]
            title = "[IMT] CDF of UL throughput"
            x_label = "Throughput [bits/s/Hz]"
            y_label = "Probability of UL throughput < $X$"
            file_name = title
            y_limits = (0, 1)
            self.plot_list.append(Plot(x, y, x_label, y_label, title, file_name, y_lim=y_limits))
        if len(self.imt_path_loss) > 0:
            values, base = np.histogram(self.imt_path_loss, bins=n_bins)
            cumulative = np.cumsum(values)
            x = base[:-1]
            y = cumulative / cumulative[-1]
            title = "[IMT] CDF of path loss"
            x_label = "Path loss [dB]"
            y_label = "Probability of path loss < $X$"
            file_name = title
            x_limits = (40, 150)
            y_limits = (0, 1)
            self.plot_list.append(Plot(x, y, x_label, y_label, title, file_name, x_lim=x_limits, y_lim=y_limits))
        if len(self.imt_coupling_loss) > 0:
            values, base = np.histogram(self.imt_coupling_loss, bins=n_bins)
            cumulative = np.cumsum(values)
            x = base[:-1]
            y = cumulative / cumulative[-1]
            title = "[IMT] CDF of coupling loss"
            x_label = "Coupling loss [dB]"
            y_label = "Probability of coupling loss < $X$"
            file_name = title
            x_limits = (30, 120)
            y_limits = (0, 1)
            self.plot_list.append(Plot(x, y, x_label, y_label, title, file_name, x_lim=x_limits, y_lim=y_limits))
        if len(self.imt_dl_tx_power) > 0:
            values, base = np.histogram(self.imt_dl_tx_power, bins=n_bins)
            cumulative = np.cumsum(values)
            x = base[:-1]
            y = cumulative / cumulative[-1]
            x_label = "Transmit power [dBm]"
            y_label = "Probability of transmit power < $X$"
            title = "[IMT] CDF of DL transmit power"
            file_name = title
            y_limits = (0, 1)
            self.plot_list.append(Plot(x, y, x_label, y_label, title, file_name, y_lim=y_limits))
        if len(self.imt_dl_sinr_ext) > 0:
            values, base = np.histogram(self.imt_dl_sinr_ext, bins=n_bins)
            cumulative = np.cumsum(values)
            x = base[:-1]
            y = cumulative / cumulative[-1]
            x_label = "SINR [dB]"
            y_label = "Probability of SINR < $X$"
            title = "[IMT] CDF of DL SINR with external interference"
            file_name = title
            x_limits = (-20, 80)
            y_limits = (0, 1)
            self.plot_list.append(Plot(x, y, x_label, y_label, title, file_name, x_lim=x_limits, y_lim=y_limits))
        if len(self.imt_dl_sinr) > 0:
            values, base = np.histogram(self.imt_dl_sinr, bins=n_bins)
            cumulative = np.cumsum(values)
            x = base[:-1]
            y = cumulative / cumulative[-1]
            x_label = "SINR [dB]"
            y_label = "Probability of SINR < $X$"
            title = "[IMT] CDF of DL SINR"
            file_name = title
            x_limits = (-20, 80)
            y_limits = (0, 1)
            self.plot_list.append(Plot(x, y, x_label, y_label, title, file_name, x_lim=x_limits, y_lim=y_limits))
        if len(self.imt_dl_snr) > 0:
            values, base = np.histogram(self.imt_dl_snr, bins=n_bins)
            cumulative = np.cumsum(values)
            x = base[:-1]
            y = cumulative / cumulative[-1]
            title = "[IMT] CDF of DL SNR"
            x_label = "SNR [dB]"
            y_label = "Probability of SNR < $X$"
            file_name = title
            x_limits = (-20, 80)
            y_limits = (0, 1)
            self.plot_list.append(Plot(x, y, x_label, y_label, title, file_name, x_lim=x_limits, y_lim=y_limits))
        if len(self.imt_dl_inr) > 0:
            values, base = np.histogram(self.imt_dl_inr, bins=n_bins)
            cumulative = np.cumsum(values)
            x = base[:-1]
            y = cumulative / cumulative[-1]
            title = "[IMT] CDF of DL interference-to-noise ratio"
            x_label = "$I/N$ [dB]"
            y_label = "Probability of $I/N$ < $X$"
            file_name = title
            #x_limits = (-15, 20)
            y_limits = (0, 1)
            self.plot_list.append(Plot(x, y, x_label, y_label, title, file_name, y_lim=y_limits))
        if len(self.imt_dl_tput_ext) > 0:
            values, base = np.histogram(self.imt_dl_tput_ext, bins=n_bins)
            cumulative = np.cumsum(values)
            x = base[:-1]
            y = cumulative / cumulative[-1]
            title = "[IMT] CDF of DL throughput with external interference"
            x_label = "Throughput [bits/s/Hz]"
            y_label = "Probability of throughput < $X$"
            file_name = title
            y_limits = (0, 1)
            self.plot_list.append(Plot(x, y, x_label, y_label, title, file_name, y_lim=y_limits))
        if len(self.imt_dl_tput) > 0:
            values, base = np.histogram(self.imt_dl_tput, bins=n_bins)
            cumulative = np.cumsum(values)
            x = base[:-1]
            y = cumulative / cumulative[-1]
            title = "[IMT] CDF of DL throughput"
            x_label = "Throughput [bits/s/Hz]"
            y_label = "Probability of throughput < $X$"
            file_name = title
            y_limits = (0, 1)
            self.plot_list.append(Plot(x, y, x_label, y_label, title, file_name, y_lim=y_limits))
        if len(self.system_inr_scaled) > 0:
            values, base = np.histogram(self.system_inr_scaled, bins=n_bins)
            cumulative = np.cumsum(values)
            x = base[:-1]
            y = cumulative / cumulative[-1]
            title = "[SYS] CDF of scaled system INR"
            x_label = "INR [dB]"
            y_label = "Probability of INR < $X$"
            file_name = title
            x_limits = (-80, -20)
            y_limits = (0, 1)
            self.plot_list.append(Plot(x, y, x_label, y_label, title, file_name, x_lim=x_limits, y_lim=y_limits))
        if len(self.system_inr) > 0:
            values, base = np.histogram(self.system_inr, bins=n_bins)
            cumulative = np.cumsum(values)
            x = base[:-1]
            y = cumulative / cumulative[-1]
            title = "[SYS] CDF of system INR"
            x_label = "INR [dB]"
            y_label = "Probability of INR < $X$"
            file_name = title
            x_limits = (-80, 30)
            y_limits = (0, 1)
            self.plot_list.append(Plot(x, y, x_label, y_label, title, file_name, x_lim=x_limits, y_lim=y_limits))
            ###################################################################
            # now we plot INR samples
            x = np.arange(len(self.system_inr))
            y = np.array(self.system_inr)
            title = "[SYS] INR samples"
            x_label = "Number of samples"
            y_label = "INR [dB]"
            file_name = title
            x_limits = (0, 800)
            y_limits = (0, 1)
            self.plot_list.append(Plot(x, y, x_label, y_label, title, file_name))
        if len(self.system_pfd) > 0:
            values, base = np.histogram(self.system_pfd, bins=n_bins)
            cumulative = np.cumsum(values)
            x = base[:-1]
            y = cumulative / cumulative[-1]
            title = "[SYS] CDF of system PFD"
            x_label = "PFD [dBm/m^2]"
            y_label = "Probability of PFD < $X$"
            file_name = title
#            x_limits = (-80, -20)
            y_limits = (0, 1)
            self.plot_list.append(Plot(x, y, x_label, y_label, title, file_name, x_lim=x_limits, y_lim=y_limits))
            ###################################################################
            # now we plot PFD samples
            x = np.arange(len(self.system_pfd))
            y = np.array(self.system_pfd)
            title = "[SYS] PFD samples"
            x_label = "Number of samples"
            y_label = "PFD [dBm/m^2]"
            file_name = title
            #x_limits = (0, 800)
            #y_limits = (0, 1)
            self.plot_list.append(Plot(x, y, x_label, y_label, title, file_name))
<<<<<<< HEAD
        if len(self.system_rx_interf) > 0:
            values, base = np.histogram(self.system_rx_interf, bins=n_bins)
            cumulative = np.cumsum(values)
            x = base[:-1]
            y = cumulative / cumulative[-1]
            title = "[SYS] CDF of system received interference"
            x_label = "Interference [dBm]"
            y_label = "Probability of Interference < $X$"
            file_name = title
#            x_limits = (-80, -20)
            y_limits = (0, 1)
            self.plot_list.append(Plot(x, y, x_label, y_label, title, file_name, x_lim=x_limits, y_lim=y_limits))
            ###################################################################
            # now we plot Interference samples
            x = np.arange(len(self.system_rx_interf))
            y = np.array(self.system_rx_interf)
            title = "[SYS] Interference samples"
            x_label = "Number of samples"
            y_label = "Interference [dBm]"
            file_name = title
            #x_limits = (0, 800)
            #y_limits = (0, 1)
            self.plot_list.append(Plot(x, y, x_label, y_label, title, file_name))

=======
        if len(self.system_pfd) > 0:
            values, base = np.histogram(self.system_pfd, bins=n_bins)
            cumulative = np.cumsum(values)
            x = base[:-1]
            y = cumulative / cumulative[-1]
            title = "[SYS] CDF of system PFD"
            x_label = "PFD [dBm/$m^2$]"
            y_label = "Probability of INR < $X$"
            file_name = title
            x_limits = (-80, -20)
            y_limits = (0, 1)
            self.plot_list.append(Plot(x, y, x_label, y_label, title, file_name, x_lim=x_limits, y_lim=y_limits))                        
        if len(self.system_ul_interf_power) > 0:
            values, base = np.histogram(self.system_ul_interf_power, bins=n_bins)
            cumulative = np.cumsum(values)
            x = base[:-1]
            y = cumulative / cumulative[-1]
            title = "[SYS] CDF of system interference power from IMT UL"
            x_label = "Interference Power [dBm]"
            y_label = "Probability of Power < $X$"
            file_name = title
            #x_limits = (-80, -20)
            y_limits = (0, 1)
            self.plot_list.append(Plot(x, y, x_label, y_label, title, file_name, x_lim=x_limits, y_lim=y_limits))
        if len(self.system_dl_interf_power) > 0:
            values, base = np.histogram(self.system_dl_interf_power, bins=n_bins)
            cumulative = np.cumsum(values)
            x = base[:-1]
            y = cumulative / cumulative[-1]
            title = "[SYS] CDF of system interference power from IMT DL"
            x_label = "Interference Power [dBm]"
            y_label = "Probability of Power < $X$"
            file_name = title
            #x_limits = (-80, -20)
            y_limits = (0, 1)
            self.plot_list.append(Plot(x, y, x_label, y_label, title, file_name, x_lim=x_limits, y_lim=y_limits))                        
            
>>>>>>> 47e570be
    def write_files(self, snapshot_number: int):
        n_bins = 200
        file_extension = ".txt"
        header_text = "Results collected after " + str(snapshot_number) + " snapshots."
        self.generate_plot_list(n_bins)

        for plot in self.plot_list:
            np.savetxt(os.path.join(self.output_directory, plot.file_name + file_extension),
                       np.transpose([plot.x, plot.y]),
                       fmt="%.5f", delimiter="\t", header=header_text,
                       newline=os.linesep)
<|MERGE_RESOLUTION|>--- conflicted
+++ resolved
@@ -47,10 +47,7 @@
 
         self.system_inr = list()
         self.system_pfd = list()
-<<<<<<< HEAD
         self.system_rx_interf = list()
-=======
->>>>>>> 47e570be
         self.system_inr_scaled = list()
         self.output_directory = "output"
 
@@ -345,58 +342,9 @@
             y = cumulative / cumulative[-1]
             title = "[SYS] CDF of system PFD"
             x_label = "PFD [dBm/m^2]"
-            y_label = "Probability of PFD < $X$"
+            y_label = "Probability of INR < $X$"
             file_name = title
 #            x_limits = (-80, -20)
-            y_limits = (0, 1)
-            self.plot_list.append(Plot(x, y, x_label, y_label, title, file_name, x_lim=x_limits, y_lim=y_limits))
-            ###################################################################
-            # now we plot PFD samples
-            x = np.arange(len(self.system_pfd))
-            y = np.array(self.system_pfd)
-            title = "[SYS] PFD samples"
-            x_label = "Number of samples"
-            y_label = "PFD [dBm/m^2]"
-            file_name = title
-            #x_limits = (0, 800)
-            #y_limits = (0, 1)
-            self.plot_list.append(Plot(x, y, x_label, y_label, title, file_name))
-<<<<<<< HEAD
-        if len(self.system_rx_interf) > 0:
-            values, base = np.histogram(self.system_rx_interf, bins=n_bins)
-            cumulative = np.cumsum(values)
-            x = base[:-1]
-            y = cumulative / cumulative[-1]
-            title = "[SYS] CDF of system received interference"
-            x_label = "Interference [dBm]"
-            y_label = "Probability of Interference < $X$"
-            file_name = title
-#            x_limits = (-80, -20)
-            y_limits = (0, 1)
-            self.plot_list.append(Plot(x, y, x_label, y_label, title, file_name, x_lim=x_limits, y_lim=y_limits))
-            ###################################################################
-            # now we plot Interference samples
-            x = np.arange(len(self.system_rx_interf))
-            y = np.array(self.system_rx_interf)
-            title = "[SYS] Interference samples"
-            x_label = "Number of samples"
-            y_label = "Interference [dBm]"
-            file_name = title
-            #x_limits = (0, 800)
-            #y_limits = (0, 1)
-            self.plot_list.append(Plot(x, y, x_label, y_label, title, file_name))
-
-=======
-        if len(self.system_pfd) > 0:
-            values, base = np.histogram(self.system_pfd, bins=n_bins)
-            cumulative = np.cumsum(values)
-            x = base[:-1]
-            y = cumulative / cumulative[-1]
-            title = "[SYS] CDF of system PFD"
-            x_label = "PFD [dBm/$m^2$]"
-            y_label = "Probability of INR < $X$"
-            file_name = title
-            x_limits = (-80, -20)
             y_limits = (0, 1)
             self.plot_list.append(Plot(x, y, x_label, y_label, title, file_name, x_lim=x_limits, y_lim=y_limits))                        
         if len(self.system_ul_interf_power) > 0:
@@ -424,7 +372,6 @@
             y_limits = (0, 1)
             self.plot_list.append(Plot(x, y, x_label, y_label, title, file_name, x_lim=x_limits, y_lim=y_limits))                        
             
->>>>>>> 47e570be
     def write_files(self, snapshot_number: int):
         n_bins = 200
         file_extension = ".txt"
