--- conflicted
+++ resolved
@@ -47,6 +47,7 @@
                                    param_ant: ParametersAntennaImt,
                                    topology: Topology,
                                    random_number_gen: np.random.RandomState):
+
         num_bs = topology.num_base_stations
         imt_base_stations = StationManager(num_bs)
         imt_base_stations.station_type = StationType.IMT_BS
@@ -84,10 +85,10 @@
 
         for i in range(num_bs):
             imt_base_stations.antenna[i] = \
-            AntennaBeamformingImt(par, imt_base_stations.azimuth[i],\
-                                  imt_base_stations.elevation[i])
-
-        #imt_base_stations.antenna = [AntennaOmni(0) for bs in range(num_bs)]
+                AntennaBeamformingImt(par, imt_base_stations.azimuth[i],
+                                      imt_base_stations.elevation[i])
+
+        # imt_base_stations.antenna = [AntennaOmni(0) for bs in range(num_bs)]
         imt_base_stations.bandwidth = param.bandwidth*np.ones(num_bs)
         imt_base_stations.center_freq = param.frequency*np.ones(num_bs)
         imt_base_stations.noise_figure = param.bs_noise_figure*np.ones(num_bs)
@@ -135,141 +136,114 @@
         azimuth = (azimuth_range[1] - azimuth_range[0])*random_number_gen.random_sample(num_ue) + azimuth_range[0]
         # Remove the randomness from azimuth and you will have a perfect pointing
         elevation_range = (-90, 90)
-<<<<<<< HEAD
-        elevation = (elevation_range[1] - elevation_range[0])*np.random.random(num_ue) + elevation_range[0]
-        
+        elevation = (elevation_range[1] - elevation_range[0])*random_number_gen.random_sample(num_ue) + \
+                    elevation_range[0]
+
         if param.topology == "INPUT_MAP":
             # TODO: define number of UEs in polygons based on QoS categories
-            num_ue_poly = [int(num_ue/len(param.ue_polygons)) 
-                            for k in range(len(param.ue_polygons) - 1)]
+            num_ue_poly = [int(num_ue / len(param.ue_polygons))
+                           for k in range(len(param.ue_polygons) - 1)]
             num_ue_poly.append(num_ue - sum(num_ue_poly))
             topology.distribute_ues(num_ue_poly)
-            
+
             imt_ue.x = topology.x_ue
             imt_ue.y = topology.y_ue
-            imt_ue.height = param.ue_height*np.ones(num_ue) + topology.z_ue
-        else:
-            for bs in range(num_bs):
-                idx = [i for i in range(bs*num_ue_per_bs, bs*num_ue_per_bs + num_ue_per_bs)]
-                # theta is the horizontal angle of the UE wrt the serving BS
-                theta = topology.azimuth[bs] + angle[idx]
-                # calculate UE position in x-y coordinates
-                x = topology.x[bs] + radius[idx]*np.cos(np.radians(theta))
-                y = topology.y[bs] + radius[idx]*np.sin(np.radians(theta))
-                ue_x.extend(x)
-                ue_y.extend(y)
-                # calculate UE azimuth wrt serving BS
-                imt_ue.azimuth[idx] = (azimuth[idx] + theta + 180)%360
-
-                # calculate elevation angle
-                # psi is the vertical angle of the UE wrt the serving BS
-                distance = np.sqrt((topology.x[bs] - x)**2 + (topology.y[bs] - y)**2)
-                psi = np.degrees(np.arctan((param.bs_height - param.ue_height)/distance))
-                imt_ue.elevation[idx] = elevation[idx] + psi
-
-            imt_ue.x = np.array(ue_x)
-            imt_ue.y = np.array(ue_y)
-            imt_ue.height = param.ue_height*np.ones(num_ue)
+            imt_ue.height = param.ue_height * np.ones(num_ue) + topology.z_ue
+
+        else:
+
+            if param.ue_distribution_type.upper() == "UNIFORM":
+
+                if not (type(topology) is TopologyMacrocell):
+                    sys.stderr.write("ERROR\nUniform UE distribution is currently supported only with Macrocell topology")
+                    sys.exit(1)
+
+                [ue_x, ue_y, theta, distance] = StationFactory.get_random_position(num_ue, topology, random_number_gen,
+                                                                                   param.minimum_separation_distance_bs_ue )
+                psi = np.degrees(np.arctan((param.bs_height - param.ue_height) / distance))
+
+                imt_ue.azimuth = (azimuth + theta + np.pi/2)
+                imt_ue.elevation = elevation + psi
+
+            elif param.ue_distribution_type.upper() == "ANGLE_AND_DISTANCE":
+                # The Rayleigh and Normal distribution parameters (mean, scale and cutoff)
+                # were agreed in TG 5/1 meeting (May 2017).
+
+                if param.ue_distribution_distance.upper() == "RAYLEIGH":
+                    # For the distance between UE and BS, it is desired that 99% of UE's
+                    # are located inside the [soft] cell edge, i.e. Prob(d<d_edge) = 99%.
+                    # Since the distance is modeled by a random variable with Rayleigh
+                    # distribution, we use the quantile function to find that
+                    # sigma = distance/3.0345. So we always distibute UE's in order to meet
+                    # the requirement Prob(d<d_edge) = 99% for a given cell radius.
+                    radius_scale = topology.cell_radius / 3.0345
+                    radius = random_number_gen.rayleigh(radius_scale, num_ue)
+                elif param.ue_distribution_distance.upper() == "UNIFORM":
+                    radius = topology.cell_radius * random_number_gen.random_sample(num_ue)
+                else:
+                    sys.stderr.write("ERROR\nInvalid UE distance distribution: " + param.ue_distribution_distance)
+                    sys.exit(1)
+
+                if param.ue_distribution_azimuth.upper() == "NORMAL":
+                    # In case of the angles, we generate N times the number of UE's because
+                    # the angle cutoff will discard 5% of the terminals whose angle is
+                    # outside the angular sector defined by [-60, 60]. So, N = 1.4 seems to
+                    # be a safe choice.
+                    N = 1.4
+                    angle_scale = 30
+                    angle_mean = 0
+                    angle_n = random_number_gen.normal(angle_mean, angle_scale, int(N * num_ue))
+
+                    angle_cutoff = 60
+                    idx = np.where((angle_n < angle_cutoff) & (angle_n > -angle_cutoff))[0][:num_ue]
+                    angle = angle_n[idx]
+                elif param.ue_distribution_azimuth.upper() == "UNIFORM":
+                    azimuth_range = (-60, 60)
+                    angle = (azimuth_range[1] - azimuth_range[0]) * random_number_gen.random_sample(num_ue) \
+                            + azimuth_range[0]
+                else:
+                    sys.stderr.write("ERROR\nInvalid UE azimuth distribution: " + param.ue_distribution_distance)
+                    sys.exit(1)
+
+                for bs in range(num_bs):
+                    idx = [i for i in range(bs * num_ue_per_bs, bs * num_ue_per_bs + num_ue_per_bs)]
+                    # theta is the horizontal angle of the UE wrt the serving BS
+                    theta = topology.azimuth[bs] + angle[idx]
+                    # calculate UE position in x-y coordinates
+                    x = topology.x[bs] + radius[idx] * np.cos(np.radians(theta))
+                    y = topology.y[bs] + radius[idx] * np.sin(np.radians(theta))
+                    ue_x.extend(x)
+                    ue_y.extend(y)
+
+                    # calculate UE azimuth wrt serving BS
+                    imt_ue.azimuth[idx] = (azimuth[idx] + theta + 180) % 360
+
+                    # calculate elevation angle
+                    # psi is the vertical angle of the UE wrt the serving BS
+                    distance = np.sqrt((topology.x[bs] - x) ** 2 + (topology.y[bs] - y) ** 2)
+                    psi = np.degrees(np.arctan((param.bs_height - param.ue_height) / distance))
+                    imt_ue.elevation[idx] = elevation[idx] + psi
+
+                imt_ue.x = np.array(ue_x)
+                imt_ue.y = np.array(ue_y)
+                imt_ue.height = param.ue_height * np.ones(num_ue)
+
+            else:
+                sys.stderr.write("ERROR\nInvalid UE distribution type: " + param.ue_distribution_type)
+                sys.exit(1)
 
         imt_ue.active = np.zeros(num_ue, dtype=bool)
-        imt_ue.indoor = np.random.random(num_ue) <= (param.ue_indoor_percent/100)
-        imt_ue.tx_power = param.ue_conducted_power*np.ones(num_ue)
-=======
-        elevation = (elevation_range[1] - elevation_range[0])*random_number_gen.random_sample(num_ue) + \
-                    elevation_range[0]
-
-        if param.ue_distribution_type.upper() == "UNIFORM":
-
-            if not (type(topology) is TopologyMacrocell):
-                sys.stderr.write("ERROR\nUniform UE distribution is currently supported only with Macrocell topology")
-                sys.exit(1)
-
-            [ue_x, ue_y, theta, distance] = StationFactory.get_random_position(num_ue, topology, random_number_gen,
-                                                                               param.minimum_separation_distance_bs_ue )
-            psi = np.degrees(np.arctan((param.bs_height - param.ue_height) / distance))
-
-            imt_ue.azimuth = (azimuth + theta + np.pi/2)
-            imt_ue.elevation = elevation + psi
-
-        elif param.ue_distribution_type.upper() == "ANGLE_AND_DISTANCE":
-            # The Rayleigh and Normal distribution parameters (mean, scale and cutoff)
-            # were agreed in TG 5/1 meeting (May 2017).
-
-            if param.ue_distribution_distance.upper() == "RAYLEIGH":
-                # For the distance between UE and BS, it is desired that 99% of UE's
-                # are located inside the [soft] cell edge, i.e. Prob(d<d_edge) = 99%.
-                # Since the distance is modeled by a random variable with Rayleigh
-                # distribution, we use the quantile function to find that
-                # sigma = distance/3.0345. So we always distibute UE's in order to meet
-                # the requirement Prob(d<d_edge) = 99% for a given cell radius.
-                radius_scale = topology.cell_radius / 3.0345
-                radius = random_number_gen.rayleigh(radius_scale, num_ue)
-            elif param.ue_distribution_distance.upper() == "UNIFORM":
-                radius = topology.cell_radius * random_number_gen.random_sample(num_ue)
-            else:
-                sys.stderr.write("ERROR\nInvalid UE distance distribution: " + param.ue_distribution_distance)
-                sys.exit(1)
-
-            if param.ue_distribution_azimuth.upper() == "NORMAL":
-                # In case of the angles, we generate N times the number of UE's because
-                # the angle cutoff will discard 5% of the terminals whose angle is
-                # outside the angular sector defined by [-60, 60]. So, N = 1.4 seems to
-                # be a safe choice.
-                N = 1.4
-                angle_scale = 30
-                angle_mean = 0
-                angle_n = random_number_gen.normal(angle_mean, angle_scale, int(N * num_ue))
-
-                angle_cutoff = 60
-                idx = np.where((angle_n < angle_cutoff) & (angle_n > -angle_cutoff))[0][:num_ue]
-                angle = angle_n[idx]
-            elif param.ue_distribution_azimuth.upper() == "UNIFORM":
-                azimuth_range = (-60, 60)
-                angle = (azimuth_range[1] - azimuth_range[0]) * random_number_gen.random_sample(num_ue) \
-                        + azimuth_range[0]
-            else:
-                sys.stderr.write("ERROR\nInvalid UE azimuth distribution: " + param.ue_distribution_distance)
-                sys.exit(1)
-
-            for bs in range(num_bs):
-                idx = [i for i in range(bs * num_ue_per_bs, bs * num_ue_per_bs + num_ue_per_bs)]
-                # theta is the horizontal angle of the UE wrt the serving BS
-                theta = topology.azimuth[bs] + angle[idx]
-                # calculate UE position in x-y coordinates
-                x = topology.x[bs] + radius[idx] * np.cos(np.radians(theta))
-                y = topology.y[bs] + radius[idx] * np.sin(np.radians(theta))
-                ue_x.extend(x)
-                ue_y.extend(y)
-
-                # calculate UE azimuth wrt serving BS
-                imt_ue.azimuth[idx] = (azimuth[idx] + theta + 180) % 360
-
-                # calculate elevation angle
-                # psi is the vertical angle of the UE wrt the serving BS
-                distance = np.sqrt((topology.x[bs] - x) ** 2 + (topology.y[bs] - y) ** 2)
-                psi = np.degrees(np.arctan((param.bs_height - param.ue_height) / distance))
-                imt_ue.elevation[idx] = elevation[idx] + psi
-        else:
-            sys.stderr.write("ERROR\nInvalid UE distribution type: " + param.ue_distribution_type)
-            sys.exit(1)
-
-        imt_ue.x = np.array(ue_x)
-        imt_ue.y = np.array(ue_y)
-
-        imt_ue.active = np.zeros(num_ue, dtype=bool)
-        imt_ue.height = param.ue_height*np.ones(num_ue)
         imt_ue.indoor = random_number_gen.random_sample(num_ue) <= (param.ue_indoor_percent/100)
->>>>>>> 604ea55c
         imt_ue.rx_interference = -500*np.ones(num_ue)
         imt_ue.ext_interference = -500*np.ones(num_ue)
 
         # TODO: this piece of code works only for uplink
-        par = param_ant.get_antenna_parameters("UE","TX")
+        par = param_ant.get_antenna_parameters("UE", "TX")
         for i in range(num_ue):
             imt_ue.antenna[i] = AntennaBeamformingImt(par, imt_ue.azimuth[i],
                                                            imt_ue.elevation[i])
 
-        #imt_ue.antenna = [AntennaOmni(0) for bs in range(num_ue)]
+        # imt_ue.antenna = [AntennaOmni(0) for bs in range(num_ue)]
         imt_ue.bandwidth = param.bandwidth*np.ones(num_ue)
         imt_ue.center_freq = param.frequency*np.ones(num_ue)
         imt_ue.noise_figure = param.ue_noise_figure*np.ones(num_ue)
@@ -366,12 +340,12 @@
         imt_ue.ext_interference = -500*np.ones(num_ue)
 
         # TODO: this piece of code works only for uplink
-        par = param_ant.get_antenna_parameters("UE","TX")
+        par = param_ant.get_antenna_parameters("UE", "TX")
         for i in range(num_ue):
             imt_ue.antenna[i] = AntennaBeamformingImt(par, imt_ue.azimuth[i],
                                                          imt_ue.elevation[i])
 
-        #imt_ue.antenna = [AntennaOmni(0) for bs in range(num_ue)]
+        # imt_ue.antenna = [AntennaOmni(0) for bs in range(num_ue)]
         imt_ue.bandwidth = param.bandwidth*np.ones(num_ue)
         imt_ue.center_freq = param.frequency*np.ones(num_ue)
         imt_ue.noise_figure = param.ue_noise_figure*np.ones(num_ue)
@@ -387,7 +361,6 @@
         imt_ue.spectral_mask.set_mask()
 
         return imt_ue
-
 
     @staticmethod
     def generate_system(parameters: Parameters, topology: Topology, random_number_gen: np.random.RandomState ):
