# -*- coding: utf-8 -*-
"""
Created on Thu Mar 23 16:37:32 2017

@author: edgar
"""

import numpy as np
import sys
import math

from sharc.support.enumerations import StationType
from sharc.parameters.parameters import Parameters
from sharc.parameters.parameters_imt import ParametersImt
from sharc.parameters.parameters_antenna_imt import ParametersAntennaImt
from sharc.parameters.parameters_fs import ParametersFs
from sharc.parameters.parameters_fss_ss import ParametersFssSs
from sharc.parameters.parameters_fss_es import ParametersFssEs
from sharc.parameters.parameters_ras import ParametersRas
from sharc.station_manager import StationManager
from sharc.antenna.antenna_fss_ss import AntennaFssSs
from sharc.antenna.antenna_omni import AntennaOmni
from sharc.antenna.antenna_f699 import AntennaF699
from sharc.antenna.antenna_s465 import AntennaS465
from sharc.antenna.antenna_s580 import AntennaS580
from sharc.antenna.antenna_s672 import AntennaS672
from sharc.antenna.antenna_s1528 import AntennaS1528
from sharc.antenna.antenna_s1855 import AntennaS1855
from sharc.antenna.antenna_sa509 import AntennaSA509
from sharc.antenna.antenna_beamforming_imt import AntennaBeamformingImt
from sharc.topology.topology import Topology
from sharc.topology.topology_macrocell import TopologyMacrocell


class StationFactory(object):

    @staticmethod
    def generate_imt_base_stations(param: ParametersImt,
                                   param_ant: ParametersAntennaImt,
                                   topology: Topology):
        num_bs = topology.num_base_stations
        imt_base_stations = StationManager(num_bs)
        imt_base_stations.station_type = StationType.IMT_BS
        # now we set the coordinates
        imt_base_stations.x = topology.x
        imt_base_stations.y = topology.y
        imt_base_stations.azimuth = topology.azimuth
        imt_base_stations.elevation = topology.elevation
        imt_base_stations.height = param.bs_height*np.ones(num_bs)
        imt_base_stations.indoor = np.zeros(num_bs, dtype=bool)
        imt_base_stations.active = np.random.rand(num_bs) < param.bs_load_probability
        imt_base_stations.tx_power = param.bs_conducted_power*np.ones(num_bs)
        imt_base_stations.rx_power = dict([(bs, -500 * np.ones(param.ue_k)) for bs in range(num_bs)])
        imt_base_stations.rx_interference = dict([(bs, -500 * np.ones(param.ue_k)) for bs in range(num_bs)])
        imt_base_stations.ext_interference = dict([(bs, -500 * np.ones(param.ue_k)) for bs in range(num_bs)])
        imt_base_stations.total_interference = dict([(bs, -500 * np.ones(param.ue_k)) for bs in range(num_bs)])

        imt_base_stations.snr = dict([(bs, -500 * np.ones(param.ue_k)) for bs in range(num_bs)])
        imt_base_stations.sinr = dict([(bs, -500 * np.ones(param.ue_k)) for bs in range(num_bs)])
        imt_base_stations.sinr_ext = dict([(bs, -500 * np.ones(param.ue_k)) for bs in range(num_bs)])
        imt_base_stations.inr = dict([(bs, -500 * np.ones(param.ue_k)) for bs in range(num_bs)])

        imt_base_stations.antenna = np.empty(num_bs, dtype=AntennaBeamformingImt)
        par = param_ant.get_antenna_parameters("BS", "RX")

        for i in range(num_bs):
            imt_base_stations.antenna[i] = \
            AntennaBeamformingImt(par, imt_base_stations.azimuth[i],\
                                  imt_base_stations.elevation[i])

        #imt_base_stations.antenna = [AntennaOmni(0) for bs in range(num_bs)]
        imt_base_stations.bandwidth = param.bandwidth*np.ones(num_bs)
        imt_base_stations.noise_figure = param.bs_noise_figure*np.ones(num_bs)
        imt_base_stations.thermal_noise = -500*np.ones(num_bs)
        return imt_base_stations

    @staticmethod
    def generate_imt_ue(param: ParametersImt,
                        param_ant: ParametersAntennaImt,
                        topology: Topology):
        num_bs = topology.num_base_stations
        num_ue_per_bs = param.ue_k*param.ue_k_m

        num_ue = num_bs * num_ue_per_bs

        imt_ue = StationManager(num_ue)
        imt_ue.station_type = StationType.IMT_UE

        ue_x = list()
        ue_y = list()

        # Calculate UE pointing
        azimuth_range = (-60, 60)
        azimuth = (azimuth_range[1] - azimuth_range[0])*np.random.random(num_ue) + azimuth_range[0]
        # Remove the randomness from azimuth and you will have a perfect pointing
        elevation_range = (-90, 90)
        elevation = (elevation_range[1] - elevation_range[0])*np.random.random(num_ue) + elevation_range[0]

        if param.ue_distribution_type.upper() == "UNIFORM":

            if not (type(topology) is TopologyMacrocell):
                sys.stderr.write("ERROR\nUniform UE distribution is currently supported only with Macrocell topology")
                sys.exit(1)

            [ue_x, ue_y, theta, distance] = StationFactory.get_random_position(num_ue, topology)
            psi = np.degrees(np.arctan((param.bs_height - param.ue_height) / distance))

            imt_ue.azimuth = (azimuth + theta + np.pi/2)
            imt_ue.elevation = elevation + psi


        elif param.ue_distribution_type.upper() == "ANGLE_AND_DISTANCE":
            # The Rayleigh and Normal distribution parameters (mean, scale and cutoff)
            # were agreed in TG 5/1 meeting (May 2017).

            if param.ue_distribution_distance.upper() == "RAYLEIGH":
                # For the distance between UE and BS, it is desired that 99% of UE's
                # are located inside the [soft] cell edge, i.e. Prob(d<d_edge) = 99%.
                # Since the distance is modeled by a random variable with Rayleigh
                # distribution, we use the quantile function to find that
                # sigma = distance/3.0345. So we always distibute UE's in order to meet
                # the requirement Prob(d<d_edge) = 99% for a given cell radius.
                radius_scale = topology.cell_radius / 3.0345
                radius = np.random.rayleigh(radius_scale, num_ue)
            elif param.ue_distribution_distance.upper() == "UNIFORM":
                radius = topology.cell_radius * np.random.random(num_ue)
            else:
                sys.stderr.write("ERROR\nInvalid UE distance distribution: " + param.ue_distribution_distance)
                sys.exit(1)

            if param.ue_distribution_azimuth.upper() == "NORMAL":
                # In case of the angles, we generate N times the number of UE's because
                # the angle cutoff will discard 5% of the terminals whose angle is
                # outside the angular sector defined by [-60, 60]. So, N = 1.4 seems to
                # be a safe choice.
                N = 1.4
                angle_scale = 30
                angle_mean = 0
                angle_n = np.random.normal(angle_mean, angle_scale, int(N * num_ue))

                angle_cutoff = 60
                idx = np.where((angle_n < angle_cutoff) & (angle_n > -angle_cutoff))[0][:num_ue]
                angle = angle_n[idx]
            elif param.ue_distribution_azimuth.upper() == "UNIFORM":
                azimuth_range = (-60, 60)
                angle = (azimuth_range[1] - azimuth_range[0]) * np.random.random(num_ue) + azimuth_range[0]
            else:
                sys.stderr.write("ERROR\nInvalid UE azimuth distribution: " + param.ue_distribution_distance)
                sys.exit(1)

            for bs in range(num_bs):
                idx = [i for i in range(bs * num_ue_per_bs, bs * num_ue_per_bs + num_ue_per_bs)]
                # theta is the horizontal angle of the UE wrt the serving BS
                theta = topology.azimuth[bs] + angle[idx]
                # calculate UE position in x-y coordinates
                x = topology.x[bs] + radius[idx] * np.cos(np.radians(theta))
                y = topology.y[bs] + radius[idx] * np.sin(np.radians(theta))
                ue_x.extend(x)
                ue_y.extend(y)

                # calculate UE azimuth wrt serving BS
                imt_ue.azimuth[idx] = (azimuth[idx] + theta + 180) % 360

                # calculate elevation angle
                # psi is the vertical angle of the UE wrt the serving BS
                distance = np.sqrt((topology.x[bs] - x) ** 2 + (topology.y[bs] - y) ** 2)
                psi = np.degrees(np.arctan((param.bs_height - param.ue_height) / distance))
                imt_ue.elevation[idx] = elevation[idx] + psi
        else:
            sys.stderr.write("ERROR\nInvalid UE distribution type: " + param.ue_distribution_type)
            sys.exit(1)

        imt_ue.x = np.array(ue_x)
        imt_ue.y = np.array(ue_y)

        imt_ue.active = np.zeros(num_ue, dtype=bool)
        imt_ue.height = param.ue_height*np.ones(num_ue)
        imt_ue.indoor = np.random.random(num_ue) <= (param.ue_indoor_percent/100)
        imt_ue.tx_power = param.ue_conducted_power*np.ones(num_ue)
        imt_ue.rx_interference = -500*np.ones(num_ue)
        imt_ue.ext_interference = -500*np.ones(num_ue)

        # TODO: this piece of code works only for uplink
        par = param_ant.get_antenna_parameters("UE","TX")
        for i in range(num_ue):
            imt_ue.antenna[i] = AntennaBeamformingImt(par, imt_ue.azimuth[i],
                                                           imt_ue.elevation[i])

        #imt_ue.antenna = [AntennaOmni(0) for bs in range(num_ue)]
        imt_ue.bandwidth = param.bandwidth*np.ones(num_ue)
        imt_ue.noise_figure = param.ue_noise_figure*np.ones(num_ue)
        return imt_ue


    @staticmethod
    def generate_system(parameters: Parameters, topology: Topology):
        if parameters.general.system == "FSS_ES":
            return StationFactory.generate_fss_earth_station(parameters.fss_es, topology)
        elif parameters.general.system == "FSS_SS":
            return StationFactory.generate_fss_space_station(parameters.fss_ss)
        elif parameters.general.system == "FS":
            return StationFactory.generate_fs_station(parameters.fs)
<<<<<<< HEAD
        elif parameters.general.sysstem == "RAS":
            return StationFactory.generate_ras_station(parameters.ras)            
=======
>>>>>>> 176e8dd0
        else:
            sys.stderr.write("ERROR\nInvalid system: " + parameters.general.system)
            sys.exit(1)


    @staticmethod
    def generate_fss_space_station(param: ParametersFssSs):
        fss_space_station = StationManager(1)
        fss_space_station.station_type = StationType.FSS_SS

        # now we set the coordinates according to
        # ITU-R P619-1, Attachment A

        # calculate distances to the centre of the Earth
        dist_sat_centre_earth_km = (param.EARTH_RADIUS + param.altitude)/1000
        dist_imt_centre_earth_km = (param.EARTH_RADIUS + param.imt_altitude)/1000

        # calculate Cartesian coordinates of satellite, with origin at centre of the Earth
        sat_lat_rad = param.lat_deg * np.pi / 180.
        imt_long_diff_rad = param.imt_long_diff_deg * np.pi / 180.
        x1 = dist_sat_centre_earth_km * np.cos(sat_lat_rad) * np.cos(imt_long_diff_rad)
        y1 = dist_sat_centre_earth_km * np.cos(sat_lat_rad) * np.sin(imt_long_diff_rad)
        z1 = dist_sat_centre_earth_km * np.sin(sat_lat_rad)

        # rotate axis and calculate coordinates with origin at IMT system
        imt_lat_rad = param.imt_lat_deg * np.pi / 180.
        fss_space_station.x = np.array([x1 * np.sin(imt_lat_rad) - z1 * np.cos(imt_lat_rad)]) * 1000
        fss_space_station.y = np.array([y1]) * 1000
        fss_space_station.height = np.array([(z1 * np.sin(imt_lat_rad) + x1 * np.cos(imt_lat_rad)
                                             - dist_imt_centre_earth_km) * 1000])

        fss_space_station.azimuth = param.azimuth
        fss_space_station.elevation = param.elevation

        fss_space_station.active = np.array([True])
        fss_space_station.tx_power = np.array([param.tx_power_density + 10*math.log10(param.bandwidth*1e6) + 30])
        fss_space_station.rx_interference = -500

        if param.antenna_pattern == "OMNI":
            fss_space_station.antenna = np.array([AntennaOmni(param.antenna_gain)])
        elif param.antenna_pattern == "ITU-R S.672":
            fss_space_station.antenna = np.array([AntennaS672(param)])
        elif param.antenna_pattern == "ITU-R S.1528":
            fss_space_station.antenna = np.array([AntennaS1528(param)])
        elif param.antenna_pattern == "FSS_SS":
            fss_space_station.antenna = np.array([AntennaFssSs(param)])
        else:
            sys.stderr.write("ERROR\nInvalid FSS SS antenna pattern: " + param.antenna_pattern)
            sys.exit(1)

        fss_space_station.bandwidth = param.bandwidth
        fss_space_station.noise_temperature = param.noise_temperature
        fss_space_station.thermal_noise = -500
        fss_space_station.total_interference = -500

        return fss_space_station


    @staticmethod
    def generate_fss_earth_station(param: ParametersFssEs, topology: Topology):
        fss_earth_station = StationManager(1)
        fss_earth_station.station_type = StationType.FSS_ES

        if param.location.upper() == "FIXED":
            fss_earth_station.x = np.array([param.x])
            fss_earth_station.y = np.array([param.y])
        elif param.location.upper() == "CELL":
            x, y, dummy1, dummy2 = StationFactory.get_random_position(1, topology, True )
            fss_earth_station.x = np.array(x)
            fss_earth_station.y = np.array(y)
        elif param.location.upper() == "NETWORK":
            x, y, dummy1, dummy2 = StationFactory.get_random_position(1, topology, False)
            fss_earth_station.x = np.array(x)
            fss_earth_station.y = np.array(y)
        else:
            sys.stderr.write("ERROR\nFSS-ES location type {} not supported".format(param.location))
            sys.exit(1)

        fss_earth_station.height = np.array([param.height])

        fss_earth_station.azimuth = np.array([param.azimuth])
        fss_earth_station.elevation = np.array([param.elevation])

        fss_earth_station.active = np.array([True])
        fss_earth_station.tx_power = np.array([param.tx_power_density + 10*math.log10(param.bandwidth*1e6) + 30])
        fss_earth_station.rx_interference = -500

        if param.antenna_pattern == "OMNI":
            fss_earth_station.antenna = np.array([AntennaOmni(param.antenna_gain)])
        elif param.antenna_pattern == "ITU-R S.1855":
            fss_earth_station.antenna = np.array([AntennaS1855(param)])
        elif param.antenna_pattern == "ITU-R S.465":
            fss_earth_station.antenna = np.array([AntennaS465(param)])
        elif param.antenna_pattern == "ITU-R S.580":
            fss_earth_station.antenna = np.array([AntennaS580(param)])
        else:
            sys.stderr.write("ERROR\nInvalid FSS ES antenna pattern: " + param.antenna_pattern)
            sys.exit(1)

        fss_earth_station.noise_temperature = param.noise_temperature
        fss_earth_station.bandwidth = np.array([param.bandwidth])

        return fss_earth_station


    @staticmethod
    def generate_fs_station(param: ParametersFs):
        fs_station = StationManager(1)
        fs_station.station_type = StationType.FS

        fs_station.x = np.array([param.x])
        fs_station.y = np.array([param.y])
        fs_station.height = np.array([param.height])

        fs_station.azimuth = np.array([param.azimuth])
        fs_station.elevation = np.array([param.elevation])

        fs_station.active = np.array([True])
        fs_station.tx_power = np.array([param.tx_power_density + 10*math.log10(param.bandwidth*1e6) + 30])
        fs_station.rx_interference = -500

        if param.antenna_pattern == "OMNI":
            fs_station.antenna = np.array([AntennaOmni(param.antenna_gain)])
        elif param.antenna_pattern == "ITU-R F.699":
            fs_station.antenna = np.array([AntennaF699(param)])
        else:
            sys.stderr.write("ERROR\nInvalid FS antenna pattern: " + param.antenna_pattern)
            sys.exit(1)
<<<<<<< HEAD
        
        fs_station.noise_temperature = param.noise_temperature
        fs_station.bandwidth = np.array([param.bandwidth])
        
        return fs_station
    
    @staticmethod
    def generate_ras_station(param: ParametersRas):
        ras_station = StationManager(1)
        ras_station.station_type = StationType.RAS

        ras_station.x = np.array([param.x])
        ras_station.y = np.array([param.y])
        ras_station.height = np.array([param.height])

        ras_station.azimuth = np.array([param.azimuth])
        ras_station.elevation = np.array([param.elevation])

        ras_station.active = np.array([True])
        ras_station.rx_interference = -500

        if param.antenna_pattern == "OMNI":
            ras_station.antenna = np.array([AntennaOmni(param.antenna_gain)])
        elif param.antenna_pattern == "ITU-R SA.509":
            ras_station.antenna = np.array([AntennaSA509(param)]) 
        else:
            sys.stderr.write("ERROR\nInvalid RAS antenna pattern: " + param.antenna_pattern)
            sys.exit(1)

        ras_station.noise_temperature = np.array([param.antenna_noise_temperature + \
                                                  param.receiver_noise_temperature])
        ras_station.bandwidth = np.array([param.bandwidth])
        
        return ras_station
=======

        fs_station.bandwidth = np.array([param.bandwidth])

        return fs_station

    @staticmethod
    def get_random_position( num_stas: int, topology: Topology, central_cell = False ):
        hexagon_radius = topology.intersite_distance / 3

        # generate UE uniformily in a triangle
        x = np.random.uniform(0, hexagon_radius * np.cos(np.pi / 6), num_stas)
        y = np.random.uniform(0, hexagon_radius / 2, num_stas)

        invert_index = np.arctan(y / x) > np.pi / 6
        y[invert_index] = -(hexagon_radius / 2 - y[invert_index])
        x[invert_index] = (hexagon_radius * np.cos(np.pi / 6) - x[invert_index])

        # randomly choose an hextant
        hextant = np.random.random_integers(0, 5, num_stas)
        hextant_angle = np.pi / 6 + np.pi / 3 * hextant

        old_x = x
        x = x * np.cos(hextant_angle) - y * np.sin(hextant_angle)
        y = old_x * np.sin(hextant_angle) + y * np.cos(hextant_angle)

        # randomly choose a cell
        if central_cell:
            central_cell_indices = np.where((topology.x == 0) & (topology.y == 0))
            cell = central_cell_indices[0][np.random.random_integers(0, len(central_cell_indices[0]) - 1, num_stas)]
        else:
            num_bs = topology.num_base_stations
            cell = np.random.random_integers(0, num_bs - 1, num_stas)

        cell_x = topology.x[cell]
        cell_y = topology.y[cell]

        x = x + cell_x + hexagon_radius * np.cos(topology.azimuth[cell] * np.pi / 180)
        y = y + cell_y + hexagon_radius * np.sin(topology.azimuth[cell] * np.pi / 180)

        x = list(x)
        y = list(y)

        # calculate UE azimuth wrt serving BS
        theta = np.arctan2(y - cell_y, x - cell_x)

        # calculate elevation angle
        # psi is the vertical angle of the UE wrt the serving BS
        distance = np.sqrt((cell_x - x) ** 2 + (cell_y - y) ** 2)

        return x, y, theta, distance


if __name__ == '__main__':
    from matplotlib import pyplot as plt

    # plot uniform distribution in macrocell scenario

    factory = StationFactory()
    topology = TopologyMacrocell(1000, 1)
    topology.calculate_coordinates()

    class ParamsAux(object):
        def __init__(self):
            self.ue_distribution_type = "UNIFORM"
            self.bs_height = 30
            self.ue_height = 3
            self.ue_indoor_percent = 0
            self.ue_k = 3
            self.ue_k_m = 20
            self.ue_conducted_power = np.random.rand()
            self.bandwidth  = np.random.rand()
            self.ue_noise_figure = np.random.rand()

    params = ParamsAux()

    ant_param = ParametersAntennaImt()

    ant_param.bs_element_pattern = "F1336"
    ant_param.bs_tx_element_max_g = 5
    ant_param.bs_tx_element_phi_deg_3db = 65
    ant_param.bs_tx_element_theta_deg_3db = 65
    ant_param.bs_tx_element_am = 30
    ant_param.bs_tx_element_sla_v = 30
    ant_param.bs_tx_n_rows = 8
    ant_param.bs_tx_n_columns = 8
    ant_param.bs_tx_element_horiz_spacing = 0.5
    ant_param.bs_tx_element_vert_spacing = 0.5
    ant_param.bs_downtilt_deg = 10

    ant_param.ue_element_pattern = "FIXED"
    ant_param.ue_tx_element_max_g = 5
    ant_param.ue_tx_element_phi_deg_3db = 90
    ant_param.ue_tx_element_theta_deg_3db = 90
    ant_param.ue_tx_element_am = 25
    ant_param.ue_tx_element_sla_v = 25
    ant_param.ue_tx_n_rows = 4
    ant_param.ue_tx_n_columns = 4
    ant_param.ue_tx_element_horiz_spacing = 0.5
    ant_param.ue_tx_element_vert_spacing = 0.5

    imt_ue = factory.generate_imt_ue(params, ant_param, topology)

    fig = plt.figure(figsize=(8, 8), facecolor='w', edgecolor='k')  # create a figure object
    ax = fig.add_subplot(1, 1, 1)  # create an axes object in the figure

    topology.plot(ax)

    plt.axis('image')
    plt.title("Macro cell topology")
    plt.xlabel("x-coordinate [m]")
    plt.ylabel("y-coordinate [m]")

    plt.plot(imt_ue.x, imt_ue.y, "*")

    plt.tight_layout()
    plt.show()
>>>>>>> 176e8dd0
<|MERGE_RESOLUTION|>--- conflicted
+++ resolved
@@ -200,11 +200,8 @@
             return StationFactory.generate_fss_space_station(parameters.fss_ss)
         elif parameters.general.system == "FS":
             return StationFactory.generate_fs_station(parameters.fs)
-<<<<<<< HEAD
-        elif parameters.general.sysstem == "RAS":
+        elif parameters.general.system == "RAS":
             return StationFactory.generate_ras_station(parameters.ras)            
-=======
->>>>>>> 176e8dd0
         else:
             sys.stderr.write("ERROR\nInvalid system: " + parameters.general.system)
             sys.exit(1)
@@ -333,7 +330,6 @@
         else:
             sys.stderr.write("ERROR\nInvalid FS antenna pattern: " + param.antenna_pattern)
             sys.exit(1)
-<<<<<<< HEAD
         
         fs_station.noise_temperature = param.noise_temperature
         fs_station.bandwidth = np.array([param.bandwidth])
@@ -368,11 +364,6 @@
         ras_station.bandwidth = np.array([param.bandwidth])
         
         return ras_station
-=======
-
-        fs_station.bandwidth = np.array([param.bandwidth])
-
-        return fs_station
 
     @staticmethod
     def get_random_position( num_stas: int, topology: Topology, central_cell = False ):
@@ -484,5 +475,4 @@
     plt.plot(imt_ue.x, imt_ue.y, "*")
 
     plt.tight_layout()
-    plt.show()
->>>>>>> 176e8dd0
+    plt.show()