# -*- coding: utf-8 -*-
"""
Created on Thu Mar 23 16:37:32 2017

@author: edgar
"""

import numpy as np
import sys
import math

from sharc.support.enumerations import StationType
from sharc.parameters.parameters import Parameters
from sharc.parameters.parameters_imt import ParametersImt
from sharc.parameters.parameters_antenna_imt import ParametersAntennaImt
from sharc.parameters.parameters_fs import ParametersFs
from sharc.parameters.parameters_fss_ss import ParametersFssSs
from sharc.parameters.parameters_fss_es import ParametersFssEs
from sharc.parameters.parameters_haps import ParametersHaps
from sharc.parameters.parameters_rns import ParametersRns
from sharc.parameters.parameters_ras import ParametersRas
from sharc.station_manager import StationManager
from sharc.spectral_mask_imt import SpectralMaskImt
from sharc.antenna.antenna import Antenna
from sharc.antenna.antenna_fss_ss import AntennaFssSs
from sharc.antenna.antenna_omni import AntennaOmni
from sharc.antenna.antenna_f699 import AntennaF699
from sharc.antenna.antenna_f1891 import AntennaF1891
from sharc.antenna.antenna_m1466 import AntennaM1466
from sharc.antenna.antenna_s465 import AntennaS465
from sharc.antenna.antenna_modified_s465 import AntennaModifiedS465
from sharc.antenna.antenna_s580 import AntennaS580
from sharc.antenna.antenna_s672 import AntennaS672
from sharc.antenna.antenna_s1528 import AntennaS1528
from sharc.antenna.antenna_s1855 import AntennaS1855
from sharc.antenna.antenna_sa509 import AntennaSA509
from sharc.antenna.antenna_beamforming_imt import AntennaBeamformingImt
from sharc.topology.topology import Topology
from sharc.topology.topology_macrocell import TopologyMacrocell
from sharc.spectral_mask_3gpp import SpectralMask3Gpp


class StationFactory(object):

    @staticmethod
    def generate_imt_base_stations(param: ParametersImt,
                                   param_ant: ParametersAntennaImt,
                                   topology: Topology,
                                   random_number_gen: np.random.RandomState):
        num_bs = topology.num_base_stations
        imt_base_stations = StationManager(num_bs)
        imt_base_stations.station_type = StationType.IMT_BS
        # now we set the coordinates
        imt_base_stations.x = topology.x
        imt_base_stations.y = topology.y
        imt_base_stations.azimuth = topology.azimuth
        imt_base_stations.elevation = topology.elevation
<<<<<<< HEAD
        if param.topology == "INPUT_MAP":
            imt_base_stations.station_id = np.array(param.bs_data['strCellID'])
            imt_base_stations.height = np.array(param.bs_data['dHeight'])
            # FIXME: Different tx power from conducted power
            imt_base_stations.tx_power = np.array(param.bs_data['dMaxTxPowerdBm'])
        else:
            imt_base_stations.height = param.bs_height*np.ones(num_bs)
            imt_base_stations.tx_power = param.bs_conducted_power * np.ones(num_bs)

        imt_base_stations.indoor = topology.indoor
        imt_base_stations.active = np.random.rand(num_bs) < param.bs_load_probability

=======
        imt_base_stations.height = param.bs_height*np.ones(num_bs)

        imt_base_stations.active = random_number_gen.rand(num_bs) < param.bs_load_probability
        imt_base_stations.tx_power = param.bs_conducted_power*np.ones(num_bs)
>>>>>>> c1d7a1d7
        imt_base_stations.rx_power = dict([(bs, -500 * np.ones(param.ue_k)) for bs in range(num_bs)])
        imt_base_stations.rx_interference = dict([(bs, -500 * np.ones(param.ue_k)) for bs in range(num_bs)])
        imt_base_stations.ext_interference = dict([(bs, -500 * np.ones(param.ue_k)) for bs in range(num_bs)])
        imt_base_stations.total_interference = dict([(bs, -500 * np.ones(param.ue_k)) for bs in range(num_bs)])

        imt_base_stations.snr = dict([(bs, -500 * np.ones(param.ue_k)) for bs in range(num_bs)])
        imt_base_stations.sinr = dict([(bs, -500 * np.ones(param.ue_k)) for bs in range(num_bs)])
        imt_base_stations.sinr_ext = dict([(bs, -500 * np.ones(param.ue_k)) for bs in range(num_bs)])
        imt_base_stations.inr = dict([(bs, -500 * np.ones(param.ue_k)) for bs in range(num_bs)])

        # TODO: Not always the IMT antenna has beamforming
        imt_base_stations.antenna = np.empty(num_bs, dtype=AntennaBeamformingImt)
        par = param_ant.get_antenna_parameters("BS", "RX")

        for i in range(num_bs):
            imt_base_stations.antenna[i] = \
            AntennaBeamformingImt(par, imt_base_stations.azimuth[i],\
                                  imt_base_stations.elevation[i])

        #imt_base_stations.antenna = [AntennaOmni(0) for bs in range(num_bs)]
        imt_base_stations.bandwidth = param.bandwidth*np.ones(num_bs)
        imt_base_stations.center_freq = param.frequency*np.ones(num_bs)
        imt_base_stations.noise_figure = param.bs_noise_figure*np.ones(num_bs)
        imt_base_stations.thermal_noise = -500*np.ones(num_bs)

        if param.spectral_mask == "ITU 265-E":
            imt_base_stations.spectral_mask = SpectralMaskImt(StationType.IMT_BS,param.frequency,\
                                                              param.bandwidth,scenario = param.topology)
        elif param.spectral_mask == "3GPP 36.104":
            imt_base_stations.spectral_mask = SpectralMask3Gpp(StationType.IMT_BS,param.frequency,\
                                                               param.bandwidth)

        return imt_base_stations

    @staticmethod
    def generate_imt_ue(param: ParametersImt,
                        param_ant: ParametersAntennaImt,
<<<<<<< HEAD
                        topology: Topology) -> StationManager:
=======
                        topology: Topology,
                        random_number_gen: np.random.RandomState)-> StationManager:
>>>>>>> c1d7a1d7

        if param.topology == "INDOOR":
            return StationFactory.generate_imt_ue_indoor(param, param_ant, random_number_gen, topology)
        else:
            return StationFactory.generate_imt_ue_outdoor(param, param_ant, random_number_gen, topology)


<<<<<<< HEAD

    @staticmethod
    def generate_imt_ue_outdoor(param: ParametersImt,
                                param_ant: ParametersAntennaImt,
=======
    @staticmethod
    def generate_imt_ue_outdoor(param: ParametersImt,
                                param_ant: ParametersAntennaImt,
                                random_number_gen: np.random.RandomState,
>>>>>>> c1d7a1d7
                                topology: Topology) -> StationManager:
        num_bs = topology.num_base_stations
        num_ue_per_bs = param.ue_k*param.ue_k_m

        num_ue = num_bs * num_ue_per_bs

        imt_ue = StationManager(num_ue)
        imt_ue.station_type = StationType.IMT_UE

        ue_x = list()
        ue_y = list()

        # Calculate UE pointing
        azimuth_range = (-60, 60)
        azimuth = (azimuth_range[1] - azimuth_range[0])*random_number_gen.random_sample(num_ue) + azimuth_range[0]
        # Remove the randomness from azimuth and you will have a perfect pointing
        elevation_range = (-90, 90)
        elevation = (elevation_range[1] - elevation_range[0])*random_number_gen.random_sample(num_ue) + \
                    elevation_range[0]

        if param.ue_distribution_type.upper() == "UNIFORM":

            if not (type(topology) is TopologyMacrocell):
                sys.stderr.write("ERROR\nUniform UE distribution is currently supported only with Macrocell topology")
                sys.exit(1)

            [ue_x, ue_y, theta, distance] = StationFactory.get_random_position(num_ue, topology, random_number_gen,
                                                                               param.minimum_separation_distance_bs_ue )
            psi = np.degrees(np.arctan((param.bs_height - param.ue_height) / distance))

            imt_ue.azimuth = (azimuth + theta + np.pi/2)
            imt_ue.elevation = elevation + psi


        elif param.ue_distribution_type.upper() == "ANGLE_AND_DISTANCE":
            # The Rayleigh and Normal distribution parameters (mean, scale and cutoff)
            # were agreed in TG 5/1 meeting (May 2017).

            if param.ue_distribution_distance.upper() == "RAYLEIGH":
                # For the distance between UE and BS, it is desired that 99% of UE's
                # are located inside the [soft] cell edge, i.e. Prob(d<d_edge) = 99%.
                # Since the distance is modeled by a random variable with Rayleigh
                # distribution, we use the quantile function to find that
                # sigma = distance/3.0345. So we always distibute UE's in order to meet
                # the requirement Prob(d<d_edge) = 99% for a given cell radius.
                radius_scale = topology.cell_radius / 3.0345
                radius = random_number_gen.rayleigh(radius_scale, num_ue)
            elif param.ue_distribution_distance.upper() == "UNIFORM":
                radius = topology.cell_radius * random_number_gen.random_sample(num_ue)
            else:
                sys.stderr.write("ERROR\nInvalid UE distance distribution: " + param.ue_distribution_distance)
                sys.exit(1)

            if param.ue_distribution_azimuth.upper() == "NORMAL":
                # In case of the angles, we generate N times the number of UE's because
                # the angle cutoff will discard 5% of the terminals whose angle is
                # outside the angular sector defined by [-60, 60]. So, N = 1.4 seems to
                # be a safe choice.
                N = 1.4
                angle_scale = 30
                angle_mean = 0
                angle_n = random_number_gen.normal(angle_mean, angle_scale, int(N * num_ue))

                angle_cutoff = 60
                idx = np.where((angle_n < angle_cutoff) & (angle_n > -angle_cutoff))[0][:num_ue]
                angle = angle_n[idx]
            elif param.ue_distribution_azimuth.upper() == "UNIFORM":
                azimuth_range = (-60, 60)
                angle = (azimuth_range[1] - azimuth_range[0]) * random_number_gen.random_sample(num_ue) \
                        + azimuth_range[0]
            else:
                sys.stderr.write("ERROR\nInvalid UE azimuth distribution: " + param.ue_distribution_distance)
                sys.exit(1)

            for bs in range(num_bs):
                idx = [i for i in range(bs * num_ue_per_bs, bs * num_ue_per_bs + num_ue_per_bs)]
                # theta is the horizontal angle of the UE wrt the serving BS
                theta = topology.azimuth[bs] + angle[idx]
                # calculate UE position in x-y coordinates
                x = topology.x[bs] + radius[idx] * np.cos(np.radians(theta))
                y = topology.y[bs] + radius[idx] * np.sin(np.radians(theta))
                ue_x.extend(x)
                ue_y.extend(y)

                # calculate UE azimuth wrt serving BS
                imt_ue.azimuth[idx] = (azimuth[idx] + theta + 180) % 360

                # calculate elevation angle
                # psi is the vertical angle of the UE wrt the serving BS
                distance = np.sqrt((topology.x[bs] - x) ** 2 + (topology.y[bs] - y) ** 2)
                psi = np.degrees(np.arctan((param.bs_height - param.ue_height) / distance))
                imt_ue.elevation[idx] = elevation[idx] + psi
        else:
            sys.stderr.write("ERROR\nInvalid UE distribution type: " + param.ue_distribution_type)
            sys.exit(1)

        imt_ue.x = np.array(ue_x)
        imt_ue.y = np.array(ue_y)

        imt_ue.active = np.zeros(num_ue, dtype=bool)
        imt_ue.height = param.ue_height*np.ones(num_ue)
        imt_ue.indoor = random_number_gen.random_sample(num_ue) <= (param.ue_indoor_percent/100)
        imt_ue.rx_interference = -500*np.ones(num_ue)
        imt_ue.ext_interference = -500*np.ones(num_ue)

        # TODO: this piece of code works only for uplink
        par = param_ant.get_antenna_parameters("UE","TX")
        for i in range(num_ue):
            imt_ue.antenna[i] = AntennaBeamformingImt(par, imt_ue.azimuth[i],
                                                           imt_ue.elevation[i])

        #imt_ue.antenna = [AntennaOmni(0) for bs in range(num_ue)]
        imt_ue.bandwidth = param.bandwidth*np.ones(num_ue)
        imt_ue.center_freq = param.frequency*np.ones(num_ue)
        imt_ue.noise_figure = param.ue_noise_figure*np.ones(num_ue)

        if param.spectral_mask == "ITU 265-E":
            imt_ue.spectral_mask = SpectralMaskImt(StationType.IMT_UE,param.frequency,\
                                                   param.bandwidth,scenario = "OUTDOOR")

        elif param.spectral_mask == "3GPP 36.104":
            imt_ue.spectral_mask = SpectralMask3Gpp(StationType.IMT_UE,param.frequency,\
                                                   param.bandwidth)

        imt_ue.spectral_mask.set_mask()

        return imt_ue


    @staticmethod
    def generate_imt_ue_indoor(param: ParametersImt,
                               param_ant: ParametersAntennaImt,
<<<<<<< HEAD
=======
                               random_number_gen: np.random.RandomState,
>>>>>>> c1d7a1d7
                               topology: Topology) -> StationManager:
        num_bs = topology.num_base_stations
        num_ue_per_bs = param.ue_k*param.ue_k_m
        num_ue = num_bs*num_ue_per_bs

        imt_ue = StationManager(num_ue)
        imt_ue.station_type = StationType.IMT_UE
        ue_x = list()
        ue_y = list()

        # initially set all UE's as indoor
        imt_ue.indoor = np.ones(num_ue, dtype=bool)

        # Calculate UE pointing
        azimuth_range = (-60, 60)
        azimuth = (azimuth_range[1] - azimuth_range[0])*random_number_gen.random_sample(num_ue) + azimuth_range[0]
        # Remove the randomness from azimuth and you will have a perfect pointing
        #azimuth = np.zeros(num_ue)
        elevation_range = (-90, 90)
<<<<<<< HEAD
        elevation = (elevation_range[1] - elevation_range[0])*np.random.random(num_ue) + elevation_range[0]
=======
        elevation = (elevation_range[1] - elevation_range[0])*random_number_gen.random_sample(num_ue) + elevation_range[0]
>>>>>>> c1d7a1d7

        delta_x = (topology.b_w/math.sqrt(topology.ue_indoor_percent) - topology.b_w)/2
        delta_y = (topology.b_d/math.sqrt(topology.ue_indoor_percent) - topology.b_d)/2

        for bs in range(num_bs):
            idx = [i for i in range(bs*num_ue_per_bs, bs*num_ue_per_bs + num_ue_per_bs)]
            if bs % 3 == 0:
                x_min = topology.x[bs] - topology.cell_radius - delta_x
                x_max = topology.x[bs] + topology.cell_radius
            if bs % 3 == 1:
                x_min = topology.x[bs] - topology.cell_radius
                x_max = topology.x[bs] + topology.cell_radius
            if bs % 3 == 2:
                x_min = topology.x[bs] - topology.cell_radius
                x_max = topology.x[bs] + topology.cell_radius + delta_x
            y_min = topology.y[bs] - topology.b_d/2 - delta_y
            y_max = topology.y[bs] + topology.b_d/2 + delta_y
            x = (x_max - x_min)*random_number_gen.random_sample(num_ue_per_bs) + x_min
            y = (y_max - y_min)*random_number_gen.random_sample(num_ue_per_bs) + y_min
            ue_x.extend(x)
            ue_y.extend(y)

            # theta is the horizontal angle of the UE wrt the serving BS
            theta = np.degrees(np.arctan2(y - topology.y[bs], x - topology.x[bs]))
            # calculate UE azimuth wrt serving BS
            imt_ue.azimuth[idx] = (azimuth[idx] + theta + 180)%360

            # calculate elevation angle
            # psi is the vertical angle of the UE wrt the serving BS
            distance = np.sqrt((topology.x[bs] - x)**2 + (topology.y[bs] - y)**2)
            psi = np.degrees(np.arctan((param.bs_height - param.ue_height)/distance))
            imt_ue.elevation[idx] = elevation[idx] + psi

            # check if UE is indoor
            if bs % 3 == 0:
                out = (x < topology.x[bs] - topology.cell_radius) | \
                      (y > topology.y[bs] + topology.b_d/2) | \
                      (y < topology.y[bs] - topology.b_d/2)
            if bs % 3 == 1:
                out = (y > topology.y[bs] + topology.b_d/2) | \
                      (y < topology.y[bs] - topology.b_d/2)
            if bs % 3 == 2:
                out = (x > topology.x[bs] + topology.cell_radius) | \
                      (y > topology.y[bs] + topology.b_d/2) | \
                      (y < topology.y[bs] - topology.b_d/2)
            imt_ue.indoor[idx] = ~ out

        imt_ue.x = np.array(ue_x)
        imt_ue.y = np.array(ue_y)

        imt_ue.active = np.zeros(num_ue, dtype=bool)
        imt_ue.height = param.ue_height*np.ones(num_ue)
        imt_ue.rx_interference = -500*np.ones(num_ue)
        imt_ue.ext_interference = -500*np.ones(num_ue)

        # TODO: this piece of code works only for uplink
        par = param_ant.get_antenna_parameters("UE","TX")
        for i in range(num_ue):
            imt_ue.antenna[i] = AntennaBeamformingImt(par, imt_ue.azimuth[i],
                                                         imt_ue.elevation[i])

        #imt_ue.antenna = [AntennaOmni(0) for bs in range(num_ue)]
        imt_ue.bandwidth = param.bandwidth*np.ones(num_ue)
        imt_ue.center_freq = param.frequency*np.ones(num_ue)
        imt_ue.noise_figure = param.ue_noise_figure*np.ones(num_ue)

        if param.spectral_mask == "ITU 265-E":
            imt_ue.spectral_mask = SpectralMaskImt(StationType.IMT_UE,param.frequency,\
                                                   param.bandwidth,scenario = "INDOOR")

        elif param.spectral_mask == "3GPP 36.104":
            imt_ue.spectral_mask = SpectralMask3Gpp(StationType.IMT_UE,param.frequency,\
                                                   param.bandwidth)

        imt_ue.spectral_mask.set_mask()

        return imt_ue


    @staticmethod
    def generate_system(parameters: Parameters, topology: Topology, random_number_gen: np.random.RandomState ):
        if parameters.general.system == "FSS_ES":
            return StationFactory.generate_fss_earth_station(parameters.fss_es, topology, random_number_gen)
        elif parameters.general.system == "FSS_SS":
            return StationFactory.generate_fss_space_station(parameters.fss_ss)
        elif parameters.general.system == "FS":
            return StationFactory.generate_fs_station(parameters.fs)
        elif parameters.general.system == "HAPS":
            return StationFactory.generate_haps(parameters.haps, parameters.imt.intersite_distance, random_number_gen)
        elif parameters.general.system == "RNS":
            return StationFactory.generate_rns(parameters.rns, random_number_gen)
        elif parameters.general.system == "RAS":
            return StationFactory.generate_ras_station(parameters.ras)
        else:
            sys.stderr.write("ERROR\nInvalid system: " + parameters.general.system)
            sys.exit(1)


    @staticmethod
    def generate_fss_space_station(param: ParametersFssSs):
        fss_space_station = StationManager(1)
        fss_space_station.station_type = StationType.FSS_SS

        # now we set the coordinates according to
        # ITU-R P619-1, Attachment A

        # calculate distances to the centre of the Earth
        dist_sat_centre_earth_km = (param.EARTH_RADIUS + param.altitude)/1000
        dist_imt_centre_earth_km = (param.EARTH_RADIUS + param.imt_altitude)/1000

        # calculate Cartesian coordinates of satellite, with origin at centre of the Earth
        sat_lat_rad = param.lat_deg * np.pi / 180.
        imt_long_diff_rad = param.imt_long_diff_deg * np.pi / 180.
        x1 = dist_sat_centre_earth_km * np.cos(sat_lat_rad) * np.cos(imt_long_diff_rad)
        y1 = dist_sat_centre_earth_km * np.cos(sat_lat_rad) * np.sin(imt_long_diff_rad)
        z1 = dist_sat_centre_earth_km * np.sin(sat_lat_rad)

        # rotate axis and calculate coordinates with origin at IMT system
        imt_lat_rad = param.imt_lat_deg * np.pi / 180.
        fss_space_station.x = np.array([x1 * np.sin(imt_lat_rad) - z1 * np.cos(imt_lat_rad)]) * 1000
        fss_space_station.y = np.array([y1]) * 1000
        fss_space_station.height = np.array([(z1 * np.sin(imt_lat_rad) + x1 * np.cos(imt_lat_rad)
                                             - dist_imt_centre_earth_km) * 1000])

        fss_space_station.azimuth = param.azimuth
        fss_space_station.elevation = param.elevation

        fss_space_station.active = np.array([True])
        fss_space_station.tx_power = np.array([param.tx_power_density + 10*math.log10(param.bandwidth*1e6) + 30])
        fss_space_station.rx_interference = -500

        if param.antenna_pattern == "OMNI":
            fss_space_station.antenna = np.array([AntennaOmni(param.antenna_gain)])
        elif param.antenna_pattern == "ITU-R S.672":
            fss_space_station.antenna = np.array([AntennaS672(param)])
        elif param.antenna_pattern == "ITU-R S.1528":
            fss_space_station.antenna = np.array([AntennaS1528(param)])
        elif param.antenna_pattern == "FSS_SS":
            fss_space_station.antenna = np.array([AntennaFssSs(param)])
        else:
            sys.stderr.write("ERROR\nInvalid FSS SS antenna pattern: " + param.antenna_pattern)
            sys.exit(1)

        fss_space_station.bandwidth = param.bandwidth
        fss_space_station.noise_temperature = param.noise_temperature
        fss_space_station.thermal_noise = -500
        fss_space_station.total_interference = -500

        return fss_space_station


    @staticmethod

    def generate_fss_earth_station(param: ParametersFssEs, random_number_gen: np.random.RandomState, *args):
        """
        Generates FSS Earth Station.

        Arguments:
            param: ParametersFssEs
            random_number_gen: np.random.RandomState
            topology (optional): Topology
        """
        if len(args): topology = args[0]

        fss_earth_station = StationManager(1)
        fss_earth_station.station_type = StationType.FSS_ES

        if param.location.upper() == "FIXED":
            fss_earth_station.x = np.array([param.x])
            fss_earth_station.y = np.array([param.y])
        elif param.location.upper() == "CELL":
            x, y, dummy1, dummy2 = StationFactory.get_random_position(1, topology, random_number_gen,
                                                                      param.min_dist_to_bs, True)
            fss_earth_station.x = np.array(x)
            fss_earth_station.y = np.array(y)
        elif param.location.upper() == "NETWORK":
            x, y, dummy1, dummy2 = StationFactory.get_random_position(1, topology, random_number_gen,
                                                                      param.min_dist_to_bs, False)
            fss_earth_station.x = np.array(x)
            fss_earth_station.y = np.array(y)
        elif param.location.upper() == "UNIFORM_DIST":
            dist = random_number_gen.uniform( param.min_dist_to_bs, param.max_dist_to_bs)
            angle = random_number_gen.uniform(-np.pi, np.pi)
            fss_earth_station.x[0] = np.array(dist * np.cos(angle))
            fss_earth_station.y[0] = np.array(dist * np.sin(angle))
        else:
            sys.stderr.write("ERROR\nFSS-ES location type {} not supported".format(param.location))
            sys.exit(1)

        fss_earth_station.height = np.array([param.height])

        if param.azimuth.upper() == "RANDOM":
            fss_earth_station.azimuth = random_number_gen.uniform(-180., 180.)
        else:
            fss_earth_station.azimuth = float(param.azimuth)

        elevation = random_number_gen.uniform(param.elevation_min, param.elevation_max)
        fss_earth_station.elevation = np.array([elevation])

        fss_earth_station.active = np.array([True])
        fss_earth_station.tx_power = np.array([param.tx_power_density + 10*math.log10(param.bandwidth*1e6) + 30])
        fss_earth_station.rx_interference = -500

        if param.antenna_pattern.upper() == "OMNI":
            fss_earth_station.antenna = np.array([AntennaOmni(param.antenna_gain)])
        elif param.antenna_pattern.upper() == "ITU-R S.1855":
            fss_earth_station.antenna = np.array([AntennaS1855(param)])
        elif param.antenna_pattern.upper() == "ITU-R S.465":
            fss_earth_station.antenna = np.array([AntennaS465(param)])
<<<<<<< HEAD
        elif param.antenna_pattern == "ITU-R S.580":
=======
        elif param.antenna_pattern.upper() == "MODIFIED ITU-R S.465":
            fss_earth_station.antenna = np.array([AntennaModifiedS465(param)])
        elif param.antenna_pattern.upper() == "ITU-R S.580":
>>>>>>> c1d7a1d7
            fss_earth_station.antenna = np.array([AntennaS580(param)])
        else:
            sys.stderr.write("ERROR\nInvalid FSS ES antenna pattern: " + param.antenna_pattern)
            sys.exit(1)

        fss_earth_station.noise_temperature = param.noise_temperature
        fss_earth_station.bandwidth = np.array([param.bandwidth])
<<<<<<< HEAD
=======
        fss_earth_station.noise_temperature = param.noise_temperature
        fss_earth_station.thermal_noise = -500
        fss_earth_station.total_interference = -500
>>>>>>> c1d7a1d7

        return fss_earth_station


    @staticmethod
    def generate_fs_station(param: ParametersFs):
        fs_station = StationManager(1)
        fs_station.station_type = StationType.FS

        fs_station.x = np.array([param.x])
        fs_station.y = np.array([param.y])
        fs_station.height = np.array([param.height])

        fs_station.azimuth = np.array([param.azimuth])
        fs_station.elevation = np.array([param.elevation])

        fs_station.active = np.array([True])
        fs_station.tx_power = np.array([param.tx_power_density + 10*math.log10(param.bandwidth*1e6) + 30])
        fs_station.rx_interference = -500

        if param.antenna_pattern == "OMNI":
            fs_station.antenna = np.array([AntennaOmni(param.antenna_gain)])
        elif param.antenna_pattern == "ITU-R F.699":
            fs_station.antenna = np.array([AntennaF699(param)])
        else:
            sys.stderr.write("ERROR\nInvalid FS antenna pattern: " + param.antenna_pattern)
            sys.exit(1)

<<<<<<< HEAD
=======
        fs_station.noise_temperature = param.noise_temperature
>>>>>>> c1d7a1d7
        fs_station.bandwidth = np.array([param.bandwidth])

        return fs_station


    @staticmethod
    def generate_haps(param: ParametersHaps, intersite_distance: int, random_number_gen: np.random.RandomState()):
        num_haps = 1
        haps = StationManager(num_haps)
        haps.station_type = StationType.HAPS

#        d = intersite_distance
#        h = (d/3)*math.sqrt(3)/2
#        haps.x = np.array([0, 7*d/2, -d/2, -4*d, -7*d/2, d/2, 4*d])
#        haps.y = np.array([0, 9*h, 15*h, 6*h, -9*h, -15*h, -6*h])
        haps.x = np.array([0])
        haps.y = np.array([0])
<<<<<<< HEAD

        haps.height = param.altitude * np.ones(num_haps)
=======
>>>>>>> c1d7a1d7

        haps.height = param.altitude * np.ones(num_haps)

        elev_max = 68.19 # corresponds to 50 km radius and 20 km altitude
<<<<<<< HEAD
        haps.azimuth = 360 * np.random.random(num_haps)
        haps.elevation = ((270 + elev_max) - (270 - elev_max)) * np.random.random(num_haps) + (270 - elev_max)
=======
        haps.azimuth = 360 * random_number_gen.random_sample(num_haps)
        haps.elevation = ((270 + elev_max) - (270 - elev_max)) * random_number_gen.random_sample(num_haps) + \
                         (270 - elev_max)
>>>>>>> c1d7a1d7

        haps.active = np.ones(num_haps, dtype = bool)

        haps.antenna = np.empty(num_haps, dtype=Antenna)

        if param.antenna_pattern == "OMNI":
            for i in range(num_haps):
                haps.antenna[i] = AntennaOmni(param.antenna_gain)
        elif param.antenna_pattern == "ITU-R F.1891":
            for i in range(num_haps):
                haps.antenna[i] = AntennaF1891(param)
        else:
            sys.stderr.write("ERROR\nInvalid HAPS (airbone) antenna pattern: " + param.antenna_pattern)
            sys.exit(1)

        haps.bandwidth = np.array([param.bandwidth])

        return haps


    @staticmethod
    def generate_rns(param: ParametersRns, random_number_gen: np.random.RandomState()):
        num_rns = 1
        rns = StationManager(num_rns)
        rns.station_type = StationType.RNS

        rns.x = np.array([param.x])
        rns.y = np.array([param.y])
        rns.height = np.array([param.altitude])

        # minimum and maximum values for azimuth and elevation
        azimuth = np.array([-30, 30])
        elevation = np.array([-30, 5])

<<<<<<< HEAD
        rns.azimuth = 90 + (azimuth[1] - azimuth[0]) * np.random.random(num_rns) + azimuth[0]
        rns.elevation = (elevation[1] - elevation[0]) * np.random.random(num_rns) + elevation[0]
=======
        rns.azimuth = 90 + (azimuth[1] - azimuth[0]) * random_number_gen.random_sample(num_rns) + azimuth[0]
        rns.elevation = (elevation[1] - elevation[0]) * random_number_gen.random_sample(num_rns) + elevation[0]
>>>>>>> c1d7a1d7

        rns.active = np.ones(num_rns, dtype = bool)

        if param.antenna_pattern == "OMNI":
            rns.antenna = np.array([AntennaOmni(param.antenna_gain)])
        elif param.antenna_pattern == "ITU-R M.1466":
            rns.antenna = np.array([AntennaM1466(param.antenna_gain, rns.azimuth, rns.elevation)])
        else:
            sys.stderr.write("ERROR\nInvalid RNS antenna pattern: " + param.antenna_pattern)
            sys.exit(1)

        rns.bandwidth = np.array([param.bandwidth])
        rns.noise_temperature = param.noise_temperature
        rns.thermal_noise = -500
        rns.total_interference = -500
        rns.rx_interference = -500

<<<<<<< HEAD
        return rns
=======
        return rns


    @staticmethod
    def generate_ras_station(param: ParametersRas):
        ras_station = StationManager(1)
        ras_station.station_type = StationType.RAS

        ras_station.x = np.array([param.x])
        ras_station.y = np.array([param.y])
        ras_station.height = np.array([param.height])

        ras_station.azimuth = np.array([param.azimuth])
        ras_station.elevation = np.array([param.elevation])

        ras_station.active = np.array([True])
        ras_station.rx_interference = -500

        if param.antenna_pattern == "OMNI":
            ras_station.antenna = np.array([AntennaOmni(param.antenna_gain)])
        elif param.antenna_pattern == "ITU-R SA.509":
            ras_station.antenna = np.array([AntennaSA509(param)])
        else:
            sys.stderr.write("ERROR\nInvalid RAS antenna pattern: " + param.antenna_pattern)
            sys.exit(1)

        ras_station.noise_temperature = np.array([param.antenna_noise_temperature + \
                                                  param.receiver_noise_temperature])
        ras_station.bandwidth = np.array([param.bandwidth])

        return ras_station

    @staticmethod
    def get_random_position( num_stas: int, topology: Topology,
                             random_number_gen: np.random.RandomState,
                             min_dist_to_bs = 0, central_cell = False ):
        hexagon_radius = topology.intersite_distance / 3

        min_dist_ok = False

        while not min_dist_ok:
            # generate UE uniformly in a triangle
            x = random_number_gen.uniform(0, hexagon_radius * np.cos(np.pi / 6), num_stas)
            y = random_number_gen.uniform(0, hexagon_radius / 2, num_stas)

            invert_index = np.arctan(y / x) > np.pi / 6
            y[invert_index] = -(hexagon_radius / 2 - y[invert_index])
            x[invert_index] = (hexagon_radius * np.cos(np.pi / 6) - x[invert_index])

            if any (np.sqrt(x**2 + y**2) <  min_dist_to_bs):
                min_dist_ok = False
            else:
                min_dist_ok = True

        # randomly choose an hextant
        hextant = random_number_gen.random_integers(0, 5, num_stas)
        hextant_angle = np.pi / 6 + np.pi / 3 * hextant

        old_x = x
        x = x * np.cos(hextant_angle) - y * np.sin(hextant_angle)
        y = old_x * np.sin(hextant_angle) + y * np.cos(hextant_angle)

        # randomly choose a cell
        if central_cell:
            central_cell_indices = np.where((topology.x == 0) & (topology.y == 0))
            cell = central_cell_indices[0][random_number_gen.random_integers(0, len(central_cell_indices[0]) - 1,
                                                                             num_stas)]
        else:
            num_bs = topology.num_base_stations
            cell = random_number_gen.random_integers(0, num_bs - 1, num_stas)

        cell_x = topology.x[cell]
        cell_y = topology.y[cell]

        x = x + cell_x + hexagon_radius * np.cos(topology.azimuth[cell] * np.pi / 180)
        y = y + cell_y + hexagon_radius * np.sin(topology.azimuth[cell] * np.pi / 180)

        x = list(x)
        y = list(y)

        # calculate UE azimuth wrt serving BS
        theta = np.arctan2(y - cell_y, x - cell_x)

        # calculate elevation angle
        # psi is the vertical angle of the UE wrt the serving BS
        distance = np.sqrt((cell_x - x) ** 2 + (cell_y - y) ** 2)

        return x, y, theta, distance


if __name__ == '__main__':
    from matplotlib import pyplot as plt

    # plot uniform distribution in macrocell scenario

    factory = StationFactory()
    topology = TopologyMacrocell(1000, 1)
    topology.calculate_coordinates()

    class ParamsAux(object):
        def __init__(self):
            self.ue_distribution_type = "UNIFORM"
            self.bs_height = 30
            self.ue_height = 3
            self.ue_indoor_percent = 0
            self.ue_k = 3
            self.ue_k_m = 20
            self.bandwidth  = np.random.rand()
            self.ue_noise_figure = np.random.rand()

    params = ParamsAux()

    ant_param = ParametersAntennaImt()

    ant_param.bs_element_pattern = "F1336"
    ant_param.bs_tx_element_max_g = 5
    ant_param.bs_tx_element_phi_deg_3db = 65
    ant_param.bs_tx_element_theta_deg_3db = 65
    ant_param.bs_tx_element_am = 30
    ant_param.bs_tx_element_sla_v = 30
    ant_param.bs_tx_n_rows = 8
    ant_param.bs_tx_n_columns = 8
    ant_param.bs_tx_element_horiz_spacing = 0.5
    ant_param.bs_tx_element_vert_spacing = 0.5
    ant_param.bs_downtilt_deg = 10

    ant_param.ue_element_pattern = "FIXED"
    ant_param.ue_tx_element_max_g = 5
    ant_param.ue_tx_element_phi_deg_3db = 90
    ant_param.ue_tx_element_theta_deg_3db = 90
    ant_param.ue_tx_element_am = 25
    ant_param.ue_tx_element_sla_v = 25
    ant_param.ue_tx_n_rows = 4
    ant_param.ue_tx_n_columns = 4
    ant_param.ue_tx_element_horiz_spacing = 0.5
    ant_param.ue_tx_element_vert_spacing = 0.5

    imt_ue = factory.generate_imt_ue(params, ant_param, topology)

    fig = plt.figure(figsize=(8, 8), facecolor='w', edgecolor='k')  # create a figure object
    ax = fig.add_subplot(1, 1, 1)  # create an axes object in the figure

    topology.plot(ax)

    plt.axis('image')
    plt.title("Macro cell topology")
    plt.xlabel("x-coordinate [m]")
    plt.ylabel("y-coordinate [m]")

    plt.plot(imt_ue.x, imt_ue.y, "*")

    plt.tight_layout()
    plt.show()
>>>>>>> c1d7a1d7
<|MERGE_RESOLUTION|>--- conflicted
+++ resolved
@@ -55,7 +55,7 @@
         imt_base_stations.y = topology.y
         imt_base_stations.azimuth = topology.azimuth
         imt_base_stations.elevation = topology.elevation
-<<<<<<< HEAD
+
         if param.topology == "INPUT_MAP":
             imt_base_stations.station_id = np.array(param.bs_data['strCellID'])
             imt_base_stations.height = np.array(param.bs_data['dHeight'])
@@ -68,12 +68,6 @@
         imt_base_stations.indoor = topology.indoor
         imt_base_stations.active = np.random.rand(num_bs) < param.bs_load_probability
 
-=======
-        imt_base_stations.height = param.bs_height*np.ones(num_bs)
-
-        imt_base_stations.active = random_number_gen.rand(num_bs) < param.bs_load_probability
-        imt_base_stations.tx_power = param.bs_conducted_power*np.ones(num_bs)
->>>>>>> c1d7a1d7
         imt_base_stations.rx_power = dict([(bs, -500 * np.ones(param.ue_k)) for bs in range(num_bs)])
         imt_base_stations.rx_interference = dict([(bs, -500 * np.ones(param.ue_k)) for bs in range(num_bs)])
         imt_base_stations.ext_interference = dict([(bs, -500 * np.ones(param.ue_k)) for bs in range(num_bs)])
@@ -111,31 +105,20 @@
     @staticmethod
     def generate_imt_ue(param: ParametersImt,
                         param_ant: ParametersAntennaImt,
-<<<<<<< HEAD
-                        topology: Topology) -> StationManager:
-=======
                         topology: Topology,
                         random_number_gen: np.random.RandomState)-> StationManager:
->>>>>>> c1d7a1d7
 
         if param.topology == "INDOOR":
             return StationFactory.generate_imt_ue_indoor(param, param_ant, random_number_gen, topology)
         else:
             return StationFactory.generate_imt_ue_outdoor(param, param_ant, random_number_gen, topology)
 
-
-<<<<<<< HEAD
-
-    @staticmethod
-    def generate_imt_ue_outdoor(param: ParametersImt,
-                                param_ant: ParametersAntennaImt,
-=======
     @staticmethod
     def generate_imt_ue_outdoor(param: ParametersImt,
                                 param_ant: ParametersAntennaImt,
                                 random_number_gen: np.random.RandomState,
->>>>>>> c1d7a1d7
                                 topology: Topology) -> StationManager:
+
         num_bs = topology.num_base_stations
         num_ue_per_bs = param.ue_k*param.ue_k_m
 
@@ -167,7 +150,6 @@
 
             imt_ue.azimuth = (azimuth + theta + np.pi/2)
             imt_ue.elevation = elevation + psi
-
 
         elif param.ue_distribution_type.upper() == "ANGLE_AND_DISTANCE":
             # The Rayleigh and Normal distribution parameters (mean, scale and cutoff)
@@ -263,15 +245,12 @@
 
         return imt_ue
 
-
     @staticmethod
     def generate_imt_ue_indoor(param: ParametersImt,
                                param_ant: ParametersAntennaImt,
-<<<<<<< HEAD
-=======
                                random_number_gen: np.random.RandomState,
->>>>>>> c1d7a1d7
                                topology: Topology) -> StationManager:
+
         num_bs = topology.num_base_stations
         num_ue_per_bs = param.ue_k*param.ue_k_m
         num_ue = num_bs*num_ue_per_bs
@@ -290,12 +269,7 @@
         # Remove the randomness from azimuth and you will have a perfect pointing
         #azimuth = np.zeros(num_ue)
         elevation_range = (-90, 90)
-<<<<<<< HEAD
-        elevation = (elevation_range[1] - elevation_range[0])*np.random.random(num_ue) + elevation_range[0]
-=======
         elevation = (elevation_range[1] - elevation_range[0])*random_number_gen.random_sample(num_ue) + elevation_range[0]
->>>>>>> c1d7a1d7
-
         delta_x = (topology.b_w/math.sqrt(topology.ue_indoor_percent) - topology.b_w)/2
         delta_y = (topology.b_d/math.sqrt(topology.ue_indoor_percent) - topology.b_d)/2
 
@@ -392,7 +366,6 @@
             sys.stderr.write("ERROR\nInvalid system: " + parameters.general.system)
             sys.exit(1)
 
-
     @staticmethod
     def generate_fss_space_station(param: ParametersFssSs):
         fss_space_station = StationManager(1)
@@ -445,9 +418,7 @@
 
         return fss_space_station
 
-
-    @staticmethod
-
+    @staticmethod
     def generate_fss_earth_station(param: ParametersFssEs, random_number_gen: np.random.RandomState, *args):
         """
         Generates FSS Earth Station.
@@ -504,13 +475,9 @@
             fss_earth_station.antenna = np.array([AntennaS1855(param)])
         elif param.antenna_pattern.upper() == "ITU-R S.465":
             fss_earth_station.antenna = np.array([AntennaS465(param)])
-<<<<<<< HEAD
-        elif param.antenna_pattern == "ITU-R S.580":
-=======
         elif param.antenna_pattern.upper() == "MODIFIED ITU-R S.465":
             fss_earth_station.antenna = np.array([AntennaModifiedS465(param)])
         elif param.antenna_pattern.upper() == "ITU-R S.580":
->>>>>>> c1d7a1d7
             fss_earth_station.antenna = np.array([AntennaS580(param)])
         else:
             sys.stderr.write("ERROR\nInvalid FSS ES antenna pattern: " + param.antenna_pattern)
@@ -518,15 +485,11 @@
 
         fss_earth_station.noise_temperature = param.noise_temperature
         fss_earth_station.bandwidth = np.array([param.bandwidth])
-<<<<<<< HEAD
-=======
         fss_earth_station.noise_temperature = param.noise_temperature
         fss_earth_station.thermal_noise = -500
         fss_earth_station.total_interference = -500
->>>>>>> c1d7a1d7
 
         return fss_earth_station
-
 
     @staticmethod
     def generate_fs_station(param: ParametersFs):
@@ -552,14 +515,10 @@
             sys.stderr.write("ERROR\nInvalid FS antenna pattern: " + param.antenna_pattern)
             sys.exit(1)
 
-<<<<<<< HEAD
-=======
         fs_station.noise_temperature = param.noise_temperature
->>>>>>> c1d7a1d7
         fs_station.bandwidth = np.array([param.bandwidth])
 
         return fs_station
-
 
     @staticmethod
     def generate_haps(param: ParametersHaps, intersite_distance: int, random_number_gen: np.random.RandomState()):
@@ -573,23 +532,13 @@
 #        haps.y = np.array([0, 9*h, 15*h, 6*h, -9*h, -15*h, -6*h])
         haps.x = np.array([0])
         haps.y = np.array([0])
-<<<<<<< HEAD
 
         haps.height = param.altitude * np.ones(num_haps)
-=======
->>>>>>> c1d7a1d7
-
-        haps.height = param.altitude * np.ones(num_haps)
 
         elev_max = 68.19 # corresponds to 50 km radius and 20 km altitude
-<<<<<<< HEAD
-        haps.azimuth = 360 * np.random.random(num_haps)
-        haps.elevation = ((270 + elev_max) - (270 - elev_max)) * np.random.random(num_haps) + (270 - elev_max)
-=======
         haps.azimuth = 360 * random_number_gen.random_sample(num_haps)
         haps.elevation = ((270 + elev_max) - (270 - elev_max)) * random_number_gen.random_sample(num_haps) + \
                          (270 - elev_max)
->>>>>>> c1d7a1d7
 
         haps.active = np.ones(num_haps, dtype = bool)
 
@@ -609,7 +558,6 @@
 
         return haps
 
-
     @staticmethod
     def generate_rns(param: ParametersRns, random_number_gen: np.random.RandomState()):
         num_rns = 1
@@ -624,13 +572,8 @@
         azimuth = np.array([-30, 30])
         elevation = np.array([-30, 5])
 
-<<<<<<< HEAD
-        rns.azimuth = 90 + (azimuth[1] - azimuth[0]) * np.random.random(num_rns) + azimuth[0]
-        rns.elevation = (elevation[1] - elevation[0]) * np.random.random(num_rns) + elevation[0]
-=======
         rns.azimuth = 90 + (azimuth[1] - azimuth[0]) * random_number_gen.random_sample(num_rns) + azimuth[0]
         rns.elevation = (elevation[1] - elevation[0]) * random_number_gen.random_sample(num_rns) + elevation[0]
->>>>>>> c1d7a1d7
 
         rns.active = np.ones(num_rns, dtype = bool)
 
@@ -648,11 +591,7 @@
         rns.total_interference = -500
         rns.rx_interference = -500
 
-<<<<<<< HEAD
         return rns
-=======
-        return rns
-
 
     @staticmethod
     def generate_ras_station(param: ParametersRas):
@@ -803,5 +742,4 @@
     plt.plot(imt_ue.x, imt_ue.y, "*")
 
     plt.tight_layout()
-    plt.show()
->>>>>>> c1d7a1d7
+    plt.show()