# -*- coding: utf-8 -*-
"""
Created on Thu Mar 23 16:37:32 2017

@author: edgar
"""

import numpy as np
import sys
import math

from sharc.support.enumerations import StationType
from sharc.parameters.parameters import Parameters
from sharc.parameters.parameters_imt import ParametersImt
from sharc.parameters.parameters_antenna_imt import ParametersAntennaImt
from sharc.parameters.parameters_fs import ParametersFs
from sharc.parameters.parameters_fss_ss import ParametersFssSs
from sharc.parameters.parameters_fss_es import ParametersFssEs
<<<<<<< HEAD
from sharc.parameters.parameters_ras import ParametersRas
=======
from sharc.parameters.parameters_haps import ParametersHaps
from sharc.parameters.parameters_rns import ParametersRns
>>>>>>> f2464ef3
from sharc.station_manager import StationManager
from sharc.spectral_mask_imt import SpectralMaskImt
from sharc.antenna.antenna import Antenna
from sharc.antenna.antenna_fss_ss import AntennaFssSs
from sharc.antenna.antenna_omni import AntennaOmni
from sharc.antenna.antenna_f699 import AntennaF699
from sharc.antenna.antenna_f1891 import AntennaF1891
from sharc.antenna.antenna_m1466 import AntennaM1466
from sharc.antenna.antenna_s465 import AntennaS465
from sharc.antenna.antenna_modified_s465 import AntennaModifiedS465
from sharc.antenna.antenna_s580 import AntennaS580
from sharc.antenna.antenna_s672 import AntennaS672
from sharc.antenna.antenna_s1528 import AntennaS1528
from sharc.antenna.antenna_s1855 import AntennaS1855
from sharc.antenna.antenna_sa509 import AntennaSA509
from sharc.antenna.antenna_beamforming_imt import AntennaBeamformingImt
from sharc.topology.topology import Topology
from sharc.topology.topology_macrocell import TopologyMacrocell
from sharc.spectral_mask_imt import SpectralMaskImt
from sharc.spectral_mask_3gpp import SpectralMask3Gpp


class StationFactory(object):

    @staticmethod
    def generate_imt_base_stations(param: ParametersImt,
                                   param_ant: ParametersAntennaImt,
                                   topology: Topology):
        num_bs = topology.num_base_stations
        imt_base_stations = StationManager(num_bs)
        imt_base_stations.station_type = StationType.IMT_BS
        # now we set the coordinates
        imt_base_stations.x = topology.x
        imt_base_stations.y = topology.y
        imt_base_stations.azimuth = topology.azimuth
        imt_base_stations.elevation = topology.elevation
        imt_base_stations.height = param.bs_height*np.ones(num_bs)
        imt_base_stations.indoor = topology.indoor
        imt_base_stations.active = np.random.rand(num_bs) < param.bs_load_probability
        imt_base_stations.tx_power = param.bs_conducted_power*np.ones(num_bs)
        imt_base_stations.rx_power = dict([(bs, -500 * np.ones(param.ue_k)) for bs in range(num_bs)])
        imt_base_stations.rx_interference = dict([(bs, -500 * np.ones(param.ue_k)) for bs in range(num_bs)])
        imt_base_stations.ext_interference = dict([(bs, -500 * np.ones(param.ue_k)) for bs in range(num_bs)])
        imt_base_stations.total_interference = dict([(bs, -500 * np.ones(param.ue_k)) for bs in range(num_bs)])

        imt_base_stations.snr = dict([(bs, -500 * np.ones(param.ue_k)) for bs in range(num_bs)])
        imt_base_stations.sinr = dict([(bs, -500 * np.ones(param.ue_k)) for bs in range(num_bs)])
        imt_base_stations.sinr_ext = dict([(bs, -500 * np.ones(param.ue_k)) for bs in range(num_bs)])
        imt_base_stations.inr = dict([(bs, -500 * np.ones(param.ue_k)) for bs in range(num_bs)])

        imt_base_stations.antenna = np.empty(num_bs, dtype=AntennaBeamformingImt)
        par = param_ant.get_antenna_parameters("BS", "RX")

        for i in range(num_bs):
            imt_base_stations.antenna[i] = \
            AntennaBeamformingImt(par, imt_base_stations.azimuth[i],\
                                  imt_base_stations.elevation[i])
            imt_base_stations.spectral_mask[i] = \
            SpectralMask3Gpp(StationType.IMT_BS,imt_base_stations.tx_power[i],
                            param.frequency, band_mhz=param.bandwidth)

        #imt_base_stations.antenna = [AntennaOmni(0) for bs in range(num_bs)]
        imt_base_stations.bandwidth = param.bandwidth*np.ones(num_bs)
        imt_base_stations.center_freq = param.frequency*np.ones(num_bs)
        imt_base_stations.noise_figure = param.bs_noise_figure*np.ones(num_bs)
        imt_base_stations.thermal_noise = -500*np.ones(num_bs)
        
        imt_base_stations.spectral_mask = SpectralMaskImt(StationType.IMT_BS,param.frequency,\
                                                          param.bandwidth,scenario = param.topology)
        
        return imt_base_stations

    @staticmethod
    def generate_imt_ue(param: ParametersImt,
                        param_ant: ParametersAntennaImt,
                        topology: Topology) -> StationManager:
        
        if param.topology == "INDOOR":
            return StationFactory.generate_imt_ue_indoor(param, param_ant, topology)
        else:
            return StationFactory.generate_imt_ue_outdoor(param, param_ant, topology)

            
    @staticmethod
    def generate_imt_ue_outdoor(param: ParametersImt,
                                param_ant: ParametersAntennaImt,
                                topology: Topology) -> StationManager:           
        num_bs = topology.num_base_stations
        num_ue_per_bs = param.ue_k*param.ue_k_m

        num_ue = num_bs * num_ue_per_bs

        imt_ue = StationManager(num_ue)
        imt_ue.station_type = StationType.IMT_UE

        ue_x = list()
        ue_y = list()

        # Calculate UE pointing
        azimuth_range = (-60, 60)
        azimuth = (azimuth_range[1] - azimuth_range[0])*np.random.random(num_ue) + azimuth_range[0]
        # Remove the randomness from azimuth and you will have a perfect pointing
        elevation_range = (-90, 90)
        elevation = (elevation_range[1] - elevation_range[0])*np.random.random(num_ue) + elevation_range[0]

        if param.ue_distribution_type.upper() == "UNIFORM":

            if not (type(topology) is TopologyMacrocell):
                sys.stderr.write("ERROR\nUniform UE distribution is currently supported only with Macrocell topology")
                sys.exit(1)

            [ue_x, ue_y, theta, distance] = StationFactory.get_random_position(num_ue, topology,
                                                                               param.minimum_separation_distance_bs_ue)
            psi = np.degrees(np.arctan((param.bs_height - param.ue_height) / distance))

            imt_ue.azimuth = (azimuth + theta + np.pi/2)
            imt_ue.elevation = elevation + psi


        elif param.ue_distribution_type.upper() == "ANGLE_AND_DISTANCE":
            # The Rayleigh and Normal distribution parameters (mean, scale and cutoff)
            # were agreed in TG 5/1 meeting (May 2017).

            if param.ue_distribution_distance.upper() == "RAYLEIGH":
                # For the distance between UE and BS, it is desired that 99% of UE's
                # are located inside the [soft] cell edge, i.e. Prob(d<d_edge) = 99%.
                # Since the distance is modeled by a random variable with Rayleigh
                # distribution, we use the quantile function to find that
                # sigma = distance/3.0345. So we always distibute UE's in order to meet
                # the requirement Prob(d<d_edge) = 99% for a given cell radius.
                radius_scale = topology.cell_radius / 3.0345
                radius = np.random.rayleigh(radius_scale, num_ue)
            elif param.ue_distribution_distance.upper() == "UNIFORM":
                radius = topology.cell_radius * np.random.random(num_ue)
            else:
                sys.stderr.write("ERROR\nInvalid UE distance distribution: " + param.ue_distribution_distance)
                sys.exit(1)

            if param.ue_distribution_azimuth.upper() == "NORMAL":
                # In case of the angles, we generate N times the number of UE's because
                # the angle cutoff will discard 5% of the terminals whose angle is
                # outside the angular sector defined by [-60, 60]. So, N = 1.4 seems to
                # be a safe choice.
                N = 1.4
                angle_scale = 30
                angle_mean = 0
                angle_n = np.random.normal(angle_mean, angle_scale, int(N * num_ue))

                angle_cutoff = 60
                idx = np.where((angle_n < angle_cutoff) & (angle_n > -angle_cutoff))[0][:num_ue]
                angle = angle_n[idx]
            elif param.ue_distribution_azimuth.upper() == "UNIFORM":
                azimuth_range = (-60, 60)
                angle = (azimuth_range[1] - azimuth_range[0]) * np.random.random(num_ue) + azimuth_range[0]
            else:
                sys.stderr.write("ERROR\nInvalid UE azimuth distribution: " + param.ue_distribution_distance)
                sys.exit(1)

            for bs in range(num_bs):
                idx = [i for i in range(bs * num_ue_per_bs, bs * num_ue_per_bs + num_ue_per_bs)]
                # theta is the horizontal angle of the UE wrt the serving BS
                theta = topology.azimuth[bs] + angle[idx]
                # calculate UE position in x-y coordinates
                x = topology.x[bs] + radius[idx] * np.cos(np.radians(theta))
                y = topology.y[bs] + radius[idx] * np.sin(np.radians(theta))
                ue_x.extend(x)
                ue_y.extend(y)

                # calculate UE azimuth wrt serving BS
                imt_ue.azimuth[idx] = (azimuth[idx] + theta + 180) % 360

                # calculate elevation angle
                # psi is the vertical angle of the UE wrt the serving BS
                distance = np.sqrt((topology.x[bs] - x) ** 2 + (topology.y[bs] - y) ** 2)
                psi = np.degrees(np.arctan((param.bs_height - param.ue_height) / distance))
                imt_ue.elevation[idx] = elevation[idx] + psi
        else:
            sys.stderr.write("ERROR\nInvalid UE distribution type: " + param.ue_distribution_type)
            sys.exit(1)

        imt_ue.x = np.array(ue_x)
        imt_ue.y = np.array(ue_y)

        imt_ue.active = np.zeros(num_ue, dtype=bool)
        imt_ue.height = param.ue_height*np.ones(num_ue)
        imt_ue.indoor = np.random.random(num_ue) <= (param.ue_indoor_percent/100)
        imt_ue.tx_power = param.ue_conducted_power*np.ones(num_ue)
        imt_ue.rx_interference = -500*np.ones(num_ue)
        imt_ue.ext_interference = -500*np.ones(num_ue)

        # TODO: this piece of code works only for uplink
        par = param_ant.get_antenna_parameters("UE","TX")
        for i in range(num_ue):
            imt_ue.antenna[i] = AntennaBeamformingImt(par, imt_ue.azimuth[i],
                                                           imt_ue.elevation[i])
            imt_ue.spectral_mask[i] = \
            SpectralMask3Gpp(StationType.IMT_UE,imt_ue.tx_power[i],
                            param.frequency, band_mhz=param.bandwidth)

        #imt_ue.antenna = [AntennaOmni(0) for bs in range(num_ue)]
        imt_ue.bandwidth = param.bandwidth*np.ones(num_ue)
        imt_ue.center_freq = param.frequency*np.ones(num_ue)
        imt_ue.noise_figure = param.ue_noise_figure*np.ones(num_ue)
        
        imt_ue.spectral_mask = SpectralMaskImt(StationType.IMT_UE,param.frequency,\
                                               param.bandwidth,scenario = "OUTDOOR")
        imt_ue.spectral_mask.set_mask()
        
        return imt_ue

        
    @staticmethod
    def generate_imt_ue_indoor(param: ParametersImt,
                               param_ant: ParametersAntennaImt,
                               topology: Topology) -> StationManager:           
        num_bs = topology.num_base_stations
        num_ue_per_bs = param.ue_k*param.ue_k_m
        num_ue = num_bs*num_ue_per_bs

        imt_ue = StationManager(num_ue)
        imt_ue.station_type = StationType.IMT_UE
        ue_x = list()
        ue_y = list()
        
        # initially set all UE's as indoor
        imt_ue.indoor = np.ones(num_ue, dtype=bool)

        # Calculate UE pointing
        azimuth_range = (-60, 60)
        azimuth = (azimuth_range[1] - azimuth_range[0])*np.random.random(num_ue) + azimuth_range[0]
        # Remove the randomness from azimuth and you will have a perfect pointing
        #azimuth = np.zeros(num_ue)
        elevation_range = (-90, 90)
        elevation = (elevation_range[1] - elevation_range[0])*np.random.random(num_ue) + elevation_range[0]
        
        delta_x = (topology.b_w/math.sqrt(topology.ue_indoor_percent) - topology.b_w)/2
        delta_y = (topology.b_d/math.sqrt(topology.ue_indoor_percent) - topology.b_d)/2

        for bs in range(num_bs):
            idx = [i for i in range(bs*num_ue_per_bs, bs*num_ue_per_bs + num_ue_per_bs)]
            if bs % 3 == 0:
                x_min = topology.x[bs] - topology.cell_radius - delta_x
                x_max = topology.x[bs] + topology.cell_radius
            if bs % 3 == 1:
                x_min = topology.x[bs] - topology.cell_radius
                x_max = topology.x[bs] + topology.cell_radius
            if bs % 3 == 2:
                x_min = topology.x[bs] - topology.cell_radius
                x_max = topology.x[bs] + topology.cell_radius + delta_x
            y_min = topology.y[bs] - topology.b_d/2 - delta_y
            y_max = topology.y[bs] + topology.b_d/2 + delta_y
            x = (x_max - x_min)*np.random.random(num_ue_per_bs) + x_min
            y = (y_max - y_min)*np.random.random(num_ue_per_bs) + y_min
            ue_x.extend(x)
            ue_y.extend(y)
        
            # theta is the horizontal angle of the UE wrt the serving BS
            theta = np.degrees(np.arctan2(y - topology.y[bs], x - topology.x[bs]))
            # calculate UE azimuth wrt serving BS
            imt_ue.azimuth[idx] = (azimuth[idx] + theta + 180)%360

            # calculate elevation angle
            # psi is the vertical angle of the UE wrt the serving BS
            distance = np.sqrt((topology.x[bs] - x)**2 + (topology.y[bs] - y)**2)
            psi = np.degrees(np.arctan((param.bs_height - param.ue_height)/distance))
            imt_ue.elevation[idx] = elevation[idx] + psi

            # check if UE is indoor
            if bs % 3 == 0:
                out = (x < topology.x[bs] - topology.cell_radius) | \
                      (y > topology.y[bs] + topology.b_d/2) | \
                      (y < topology.y[bs] - topology.b_d/2)
            if bs % 3 == 1:
                out = (y > topology.y[bs] + topology.b_d/2) | \
                      (y < topology.y[bs] - topology.b_d/2)
            if bs % 3 == 2:
                out = (x > topology.x[bs] + topology.cell_radius) | \
                      (y > topology.y[bs] + topology.b_d/2) | \
                      (y < topology.y[bs] - topology.b_d/2)
            imt_ue.indoor[idx] = ~ out
                
        imt_ue.x = np.array(ue_x)
        imt_ue.y = np.array(ue_y)

        imt_ue.active = np.zeros(num_ue, dtype=bool)
        imt_ue.height = param.ue_height*np.ones(num_ue)
        imt_ue.tx_power = param.ue_conducted_power*np.ones(num_ue)
        imt_ue.rx_interference = -500*np.ones(num_ue)
        imt_ue.ext_interference = -500*np.ones(num_ue)

        # TODO: this piece of code works only for uplink
        par = param_ant.get_antenna_parameters("UE","TX")
        for i in range(num_ue):
            imt_ue.antenna[i] = AntennaBeamformingImt(par, imt_ue.azimuth[i],
                                                         imt_ue.elevation[i])

        #imt_ue.antenna = [AntennaOmni(0) for bs in range(num_ue)]
        imt_ue.bandwidth = param.bandwidth*np.ones(num_ue)
        imt_ue.center_freq = param.frequency*np.ones(num_ue)
        imt_ue.noise_figure = param.ue_noise_figure*np.ones(num_ue)
        
        imt_ue.spectral_mask = SpectralMaskImt(StationType.IMT_UE,param.frequency,\
                                               param.bandwidth,scenario = "INDOOR")
        imt_ue.spectral_mask.set_mask()
        
        return imt_ue
        

    @staticmethod
    def generate_system(parameters: Parameters, topology: Topology):
        if parameters.general.system == "FSS_ES":
            return StationFactory.generate_fss_earth_station(parameters.fss_es, topology)
        elif parameters.general.system == "FSS_SS":
            return StationFactory.generate_fss_space_station(parameters.fss_ss)
        elif parameters.general.system == "FS":
            return StationFactory.generate_fs_station(parameters.fs)
<<<<<<< HEAD
        elif parameters.general.system == "RAS":
            return StationFactory.generate_ras_station(parameters.ras)
=======
        elif parameters.general.system == "HAPS":
            return StationFactory.generate_haps(parameters.haps, parameters.imt.intersite_distance)
        elif parameters.general.system == "RNS":
            return StationFactory.generate_rns(parameters.rns)
>>>>>>> f2464ef3
        else:
            sys.stderr.write("ERROR\nInvalid system: " + parameters.general.system)
            sys.exit(1)


    @staticmethod
    def generate_fss_space_station(param: ParametersFssSs):
        fss_space_station = StationManager(1)
        fss_space_station.station_type = StationType.FSS_SS

        # now we set the coordinates according to
        # ITU-R P619-1, Attachment A

        # calculate distances to the centre of the Earth
        dist_sat_centre_earth_km = (param.EARTH_RADIUS + param.altitude)/1000
        dist_imt_centre_earth_km = (param.EARTH_RADIUS + param.imt_altitude)/1000

        # calculate Cartesian coordinates of satellite, with origin at centre of the Earth
        sat_lat_rad = param.lat_deg * np.pi / 180.
        imt_long_diff_rad = param.imt_long_diff_deg * np.pi / 180.
        x1 = dist_sat_centre_earth_km * np.cos(sat_lat_rad) * np.cos(imt_long_diff_rad)
        y1 = dist_sat_centre_earth_km * np.cos(sat_lat_rad) * np.sin(imt_long_diff_rad)
        z1 = dist_sat_centre_earth_km * np.sin(sat_lat_rad)

        # rotate axis and calculate coordinates with origin at IMT system
        imt_lat_rad = param.imt_lat_deg * np.pi / 180.
        fss_space_station.x = np.array([x1 * np.sin(imt_lat_rad) - z1 * np.cos(imt_lat_rad)]) * 1000
        fss_space_station.y = np.array([y1]) * 1000
        fss_space_station.height = np.array([(z1 * np.sin(imt_lat_rad) + x1 * np.cos(imt_lat_rad)
                                             - dist_imt_centre_earth_km) * 1000])

        fss_space_station.azimuth = param.azimuth
        fss_space_station.elevation = param.elevation

        fss_space_station.active = np.array([True])
        fss_space_station.tx_power = np.array([param.tx_power_density + 10*math.log10(param.bandwidth*1e6) + 30])
        fss_space_station.rx_interference = -500

        if param.antenna_pattern == "OMNI":
            fss_space_station.antenna = np.array([AntennaOmni(param.antenna_gain)])
        elif param.antenna_pattern == "ITU-R S.672":
            fss_space_station.antenna = np.array([AntennaS672(param)])
        elif param.antenna_pattern == "ITU-R S.1528":
            fss_space_station.antenna = np.array([AntennaS1528(param)])
        elif param.antenna_pattern == "FSS_SS":
            fss_space_station.antenna = np.array([AntennaFssSs(param)])
        else:
            sys.stderr.write("ERROR\nInvalid FSS SS antenna pattern: " + param.antenna_pattern)
            sys.exit(1)

        fss_space_station.bandwidth = param.bandwidth
        fss_space_station.noise_temperature = param.noise_temperature
        fss_space_station.thermal_noise = -500
        fss_space_station.total_interference = -500

        return fss_space_station


    @staticmethod
    def generate_fss_earth_station(param: ParametersFssEs, topology: Topology):
        fss_earth_station = StationManager(1)
        fss_earth_station.station_type = StationType.FSS_ES

        if param.location.upper() == "FIXED":
            fss_earth_station.x = np.array([param.x])
            fss_earth_station.y = np.array([param.y])
        elif param.location.upper() == "CELL":
            x, y, dummy1, dummy2 = StationFactory.get_random_position(1, topology, param.min_dist_to_bs, True )
            fss_earth_station.x = np.array(x)
            fss_earth_station.y = np.array(y)
        elif param.location.upper() == "NETWORK":
            x, y, dummy1, dummy2 = StationFactory.get_random_position(1, topology, param.min_dist_to_bs, False)
            fss_earth_station.x = np.array(x)
            fss_earth_station.y = np.array(y)
        elif param.location.upper() == "UNIFORM_DIST":
            dist = np.random.uniform( param.min_dist_to_bs, param.max_dist_to_bs)
            angle = np.random.uniform(-np.pi, np.pi)
            fss_earth_station.x[0] = np.array(dist * np.cos(angle))
            fss_earth_station.y[0] = np.array(dist * np.sin(angle))
        else:
            sys.stderr.write("ERROR\nFSS-ES location type {} not supported".format(param.location))
            sys.exit(1)

        fss_earth_station.height = np.array([param.height])

        if param.azimuth.upper() == "RANDOM":
            fss_earth_station.azimuth = np.random.uniform(-180., 180.)
        else:
            fss_earth_station.azimuth = float(param.azimuth)

        elevation =  np.random.uniform(param.elevation_min, param.elevation_max)
        fss_earth_station.elevation = np.array([elevation])

        fss_earth_station.active = np.array([True])
        fss_earth_station.tx_power = np.array([param.tx_power_density + 10*math.log10(param.bandwidth*1e6) + 30])
        fss_earth_station.rx_interference = -500

        if param.antenna_pattern.upper() == "OMNI":
            fss_earth_station.antenna = np.array([AntennaOmni(param.antenna_gain)])
        elif param.antenna_pattern.upper() == "ITU-R S.1855":
            fss_earth_station.antenna = np.array([AntennaS1855(param)])
        elif param.antenna_pattern.upper() == "ITU-R S.465":
            fss_earth_station.antenna = np.array([AntennaS465(param)])
        elif param.antenna_pattern.upper() == "MODIFIED ITU-R S.465":
            fss_earth_station.antenna = np.array([AntennaModifiedS465(param)])
        elif param.antenna_pattern.upper() == "ITU-R S.580":
            fss_earth_station.antenna = np.array([AntennaS580(param)])
        else:
            sys.stderr.write("ERROR\nInvalid FSS ES antenna pattern: " + param.antenna_pattern)
            sys.exit(1)

        fss_earth_station.noise_temperature = param.noise_temperature
        fss_earth_station.bandwidth = np.array([param.bandwidth])
<<<<<<< HEAD

=======
        fss_earth_station.noise_temperature = param.noise_temperature
        fss_earth_station.thermal_noise = -500
        fss_earth_station.total_interference = -500
        
>>>>>>> f2464ef3
        return fss_earth_station


    @staticmethod
    def generate_fs_station(param: ParametersFs):
        fs_station = StationManager(1)
        fs_station.station_type = StationType.FS

        fs_station.x = np.array([param.x])
        fs_station.y = np.array([param.y])
        fs_station.height = np.array([param.height])

        fs_station.azimuth = np.array([param.azimuth])
        fs_station.elevation = np.array([param.elevation])

        fs_station.active = np.array([True])
        fs_station.tx_power = np.array([param.tx_power_density + 10*math.log10(param.bandwidth*1e6) + 30])
        fs_station.rx_interference = -500

        if param.antenna_pattern == "OMNI":
            fs_station.antenna = np.array([AntennaOmni(param.antenna_gain)])
        elif param.antenna_pattern == "ITU-R F.699":
            fs_station.antenna = np.array([AntennaF699(param)])
        else:
            sys.stderr.write("ERROR\nInvalid FS antenna pattern: " + param.antenna_pattern)
            sys.exit(1)

        fs_station.noise_temperature = param.noise_temperature
        fs_station.bandwidth = np.array([param.bandwidth])
<<<<<<< HEAD

        return fs_station

    @staticmethod
    def generate_ras_station(param: ParametersRas):
        ras_station = StationManager(1)
        ras_station.station_type = StationType.RAS

        ras_station.x = np.array([param.x])
        ras_station.y = np.array([param.y])
        ras_station.height = np.array([param.height])

        ras_station.azimuth = np.array([param.azimuth])
        ras_station.elevation = np.array([param.elevation])

        ras_station.active = np.array([True])
        ras_station.rx_interference = -500

        if param.antenna_pattern == "OMNI":
            ras_station.antenna = np.array([AntennaOmni(param.antenna_gain)])
        elif param.antenna_pattern == "ITU-R SA.509":
            ras_station.antenna = np.array([AntennaSA509(param)])
        else:
            sys.stderr.write("ERROR\nInvalid RAS antenna pattern: " + param.antenna_pattern)
            sys.exit(1)

        ras_station.noise_temperature = np.array([param.antenna_noise_temperature + \
                                                  param.receiver_noise_temperature])
        ras_station.bandwidth = np.array([param.bandwidth])

        return ras_station

    @staticmethod
    def get_random_position( num_stas: int, topology: Topology, min_dist_to_bs = 0, central_cell = False ):
        hexagon_radius = topology.intersite_distance / 3

        min_dist_ok = False

        while not min_dist_ok:
            # generate UE uniformly in a triangle
            x = np.random.uniform(0, hexagon_radius * np.cos(np.pi / 6), num_stas)
            y = np.random.uniform(0, hexagon_radius / 2, num_stas)

            invert_index = np.arctan(y / x) > np.pi / 6
            y[invert_index] = -(hexagon_radius / 2 - y[invert_index])
            x[invert_index] = (hexagon_radius * np.cos(np.pi / 6) - x[invert_index])

            if any (np.sqrt(x**2 + y**2) <  min_dist_to_bs):
                min_dist_ok = False
            else:
                min_dist_ok = True

        # randomly choose an hextant
        hextant = np.random.random_integers(0, 5, num_stas)
        hextant_angle = np.pi / 6 + np.pi / 3 * hextant

        old_x = x
        x = x * np.cos(hextant_angle) - y * np.sin(hextant_angle)
        y = old_x * np.sin(hextant_angle) + y * np.cos(hextant_angle)

        # randomly choose a cell
        if central_cell:
            central_cell_indices = np.where((topology.x == 0) & (topology.y == 0))
            cell = central_cell_indices[0][np.random.random_integers(0, len(central_cell_indices[0]) - 1, num_stas)]
        else:
            num_bs = topology.num_base_stations
            cell = np.random.random_integers(0, num_bs - 1, num_stas)

        cell_x = topology.x[cell]
        cell_y = topology.y[cell]

        x = x + cell_x + hexagon_radius * np.cos(topology.azimuth[cell] * np.pi / 180)
        y = y + cell_y + hexagon_radius * np.sin(topology.azimuth[cell] * np.pi / 180)

        x = list(x)
        y = list(y)

        # calculate UE azimuth wrt serving BS
        theta = np.arctan2(y - cell_y, x - cell_x)

        # calculate elevation angle
        # psi is the vertical angle of the UE wrt the serving BS
        distance = np.sqrt((cell_x - x) ** 2 + (cell_y - y) ** 2)

        return x, y, theta, distance


if __name__ == '__main__':
    from matplotlib import pyplot as plt

    # plot uniform distribution in macrocell scenario

    factory = StationFactory()
    topology = TopologyMacrocell(1000, 1)
    topology.calculate_coordinates()

    class ParamsAux(object):
        def __init__(self):
            self.ue_distribution_type = "UNIFORM"
            self.bs_height = 30
            self.ue_height = 3
            self.ue_indoor_percent = 0
            self.ue_k = 3
            self.ue_k_m = 20
            self.ue_conducted_power = np.random.rand()
            self.bandwidth  = np.random.rand()
            self.ue_noise_figure = np.random.rand()

    params = ParamsAux()

    ant_param = ParametersAntennaImt()

    ant_param.bs_element_pattern = "F1336"
    ant_param.bs_tx_element_max_g = 5
    ant_param.bs_tx_element_phi_deg_3db = 65
    ant_param.bs_tx_element_theta_deg_3db = 65
    ant_param.bs_tx_element_am = 30
    ant_param.bs_tx_element_sla_v = 30
    ant_param.bs_tx_n_rows = 8
    ant_param.bs_tx_n_columns = 8
    ant_param.bs_tx_element_horiz_spacing = 0.5
    ant_param.bs_tx_element_vert_spacing = 0.5
    ant_param.bs_downtilt_deg = 10

    ant_param.ue_element_pattern = "FIXED"
    ant_param.ue_tx_element_max_g = 5
    ant_param.ue_tx_element_phi_deg_3db = 90
    ant_param.ue_tx_element_theta_deg_3db = 90
    ant_param.ue_tx_element_am = 25
    ant_param.ue_tx_element_sla_v = 25
    ant_param.ue_tx_n_rows = 4
    ant_param.ue_tx_n_columns = 4
    ant_param.ue_tx_element_horiz_spacing = 0.5
    ant_param.ue_tx_element_vert_spacing = 0.5

    imt_ue = factory.generate_imt_ue(params, ant_param, topology)

    fig = plt.figure(figsize=(8, 8), facecolor='w', edgecolor='k')  # create a figure object
    ax = fig.add_subplot(1, 1, 1)  # create an axes object in the figure

    topology.plot(ax)

    plt.axis('image')
    plt.title("Macro cell topology")
    plt.xlabel("x-coordinate [m]")
    plt.ylabel("y-coordinate [m]")

    plt.plot(imt_ue.x, imt_ue.y, "*")

    plt.tight_layout()
    plt.show()
=======
        
        return fs_station
        
        
    @staticmethod
    def generate_haps(param: ParametersHaps, intersite_distance: int):
        num_haps = 1
        haps = StationManager(num_haps)
        haps.station_type = StationType.HAPS

#        d = intersite_distance
#        h = (d/3)*math.sqrt(3)/2
#        haps.x = np.array([0, 7*d/2, -d/2, -4*d, -7*d/2, d/2, 4*d])
#        haps.y = np.array([0, 9*h, 15*h, 6*h, -9*h, -15*h, -6*h])
        haps.x = np.array([0])
        haps.y = np.array([0])
        
        haps.height = param.altitude * np.ones(num_haps)

        #haps.azimuth = param.azimuth
        #haps.elevation = param.elevation

        elev_max = 68.19 # corresponds to 50 km radius and 20 km altitude
        haps.azimuth = 360 * np.random.random(num_haps)
        haps.elevation = ((270 + elev_max) - (270 - elev_max)) * np.random.random(num_haps) + (270 - elev_max)
        
        haps.active = np.ones(num_haps, dtype = bool)

        haps.antenna = np.empty(num_haps, dtype=Antenna)

        if param.antenna_pattern == "OMNI":
            for i in range(num_haps):
                haps.antenna[i] = AntennaOmni(param.antenna_gain)
        elif param.antenna_pattern == "ITU-R F.1891":
            for i in range(num_haps):
                haps.antenna[i] = AntennaF1891(param)
        else:
            sys.stderr.write("ERROR\nInvalid HAPS (airbone) antenna pattern: " + param.antenna_pattern)
            sys.exit(1)

        haps.bandwidth = np.array([param.bandwidth])

        return haps
        
        
    @staticmethod
    def generate_rns(param: ParametersRns):
        num_rns = 1
        rns = StationManager(num_rns)
        rns.station_type = StationType.RNS

        rns.x = np.array([param.x])
        rns.y = np.array([param.y])
        rns.height = np.array([param.altitude])
        
        # minimum and maximum values for azimuth and elevation
        azimuth = np.array([-30, 30])
        elevation = np.array([-30, 5])

        rns.azimuth = 90 + (azimuth[1] - azimuth[0]) * np.random.random(num_rns) + azimuth[0]
        rns.elevation = (elevation[1] - elevation[0]) * np.random.random(num_rns) + elevation[0]
        
        rns.active = np.ones(num_rns, dtype = bool)

        if param.antenna_pattern == "OMNI":
            rns.antenna = np.array([AntennaOmni(param.antenna_gain)])
        elif param.antenna_pattern == "ITU-R M.1466":
            rns.antenna = np.array([AntennaM1466(param.antenna_gain, rns.azimuth, rns.elevation)])
        else:
            sys.stderr.write("ERROR\nInvalid RNS antenna pattern: " + param.antenna_pattern)
            sys.exit(1)

        rns.bandwidth = np.array([param.bandwidth])
        rns.noise_temperature = param.noise_temperature
        rns.thermal_noise = -500
        rns.total_interference = -500
        rns.rx_interference = -500

        return rns
        
        
>>>>>>> f2464ef3
<|MERGE_RESOLUTION|>--- conflicted
+++ resolved
@@ -16,12 +16,9 @@
 from sharc.parameters.parameters_fs import ParametersFs
 from sharc.parameters.parameters_fss_ss import ParametersFssSs
 from sharc.parameters.parameters_fss_es import ParametersFssEs
-<<<<<<< HEAD
-from sharc.parameters.parameters_ras import ParametersRas
-=======
 from sharc.parameters.parameters_haps import ParametersHaps
 from sharc.parameters.parameters_rns import ParametersRns
->>>>>>> f2464ef3
+from sharc.parameters.parameters_ras import ParametersRas
 from sharc.station_manager import StationManager
 from sharc.spectral_mask_imt import SpectralMaskImt
 from sharc.antenna.antenna import Antenna
@@ -40,7 +37,6 @@
 from sharc.antenna.antenna_beamforming_imt import AntennaBeamformingImt
 from sharc.topology.topology import Topology
 from sharc.topology.topology_macrocell import TopologyMacrocell
-from sharc.spectral_mask_imt import SpectralMaskImt
 from sharc.spectral_mask_3gpp import SpectralMask3Gpp
 
 
@@ -79,9 +75,6 @@
             imt_base_stations.antenna[i] = \
             AntennaBeamformingImt(par, imt_base_stations.azimuth[i],\
                                   imt_base_stations.elevation[i])
-            imt_base_stations.spectral_mask[i] = \
-            SpectralMask3Gpp(StationType.IMT_BS,imt_base_stations.tx_power[i],
-                            param.frequency, band_mhz=param.bandwidth)
 
         #imt_base_stations.antenna = [AntennaOmni(0) for bs in range(num_bs)]
         imt_base_stations.bandwidth = param.bandwidth*np.ones(num_bs)
@@ -217,9 +210,6 @@
         for i in range(num_ue):
             imt_ue.antenna[i] = AntennaBeamformingImt(par, imt_ue.azimuth[i],
                                                            imt_ue.elevation[i])
-            imt_ue.spectral_mask[i] = \
-            SpectralMask3Gpp(StationType.IMT_UE,imt_ue.tx_power[i],
-                            param.frequency, band_mhz=param.bandwidth)
 
         #imt_ue.antenna = [AntennaOmni(0) for bs in range(num_ue)]
         imt_ue.bandwidth = param.bandwidth*np.ones(num_ue)
@@ -338,15 +328,12 @@
             return StationFactory.generate_fss_space_station(parameters.fss_ss)
         elif parameters.general.system == "FS":
             return StationFactory.generate_fs_station(parameters.fs)
-<<<<<<< HEAD
-        elif parameters.general.system == "RAS":
-            return StationFactory.generate_ras_station(parameters.ras)
-=======
         elif parameters.general.system == "HAPS":
             return StationFactory.generate_haps(parameters.haps, parameters.imt.intersite_distance)
         elif parameters.general.system == "RNS":
             return StationFactory.generate_rns(parameters.rns)
->>>>>>> f2464ef3
+        elif parameters.general.system == "RAS":
+            return StationFactory.generate_ras_station(parameters.ras)
         else:
             sys.stderr.write("ERROR\nInvalid system: " + parameters.general.system)
             sys.exit(1)
@@ -406,7 +393,16 @@
 
 
     @staticmethod
-    def generate_fss_earth_station(param: ParametersFssEs, topology: Topology):
+    def generate_fss_earth_station(param: ParametersFssEs, *args):
+        """
+        Generates FSS Earth Station.
+        
+        Arguments:
+            param: ParametersFssEs
+            topology (optional): Topology
+        """
+        if len(args): topology = args[0]
+        
         fss_earth_station = StationManager(1)
         fss_earth_station.station_type = StationType.FSS_ES
 
@@ -460,14 +456,10 @@
 
         fss_earth_station.noise_temperature = param.noise_temperature
         fss_earth_station.bandwidth = np.array([param.bandwidth])
-<<<<<<< HEAD
-
-=======
         fss_earth_station.noise_temperature = param.noise_temperature
         fss_earth_station.thermal_noise = -500
         fss_earth_station.total_interference = -500
         
->>>>>>> f2464ef3
         return fss_earth_station
 
 
@@ -497,10 +489,85 @@
 
         fs_station.noise_temperature = param.noise_temperature
         fs_station.bandwidth = np.array([param.bandwidth])
-<<<<<<< HEAD
 
         return fs_station
-
+    
+    @staticmethod
+    def generate_haps(param: ParametersHaps, intersite_distance: int):
+        num_haps = 1
+        haps = StationManager(num_haps)
+        haps.station_type = StationType.HAPS
+
+#        d = intersite_distance
+#        h = (d/3)*math.sqrt(3)/2
+#        haps.x = np.array([0, 7*d/2, -d/2, -4*d, -7*d/2, d/2, 4*d])
+#        haps.y = np.array([0, 9*h, 15*h, 6*h, -9*h, -15*h, -6*h])
+        haps.x = np.array([0])
+        haps.y = np.array([0])
+        
+        haps.height = param.altitude * np.ones(num_haps)
+
+        #haps.azimuth = param.azimuth
+        #haps.elevation = param.elevation
+
+        elev_max = 68.19 # corresponds to 50 km radius and 20 km altitude
+        haps.azimuth = 360 * np.random.random(num_haps)
+        haps.elevation = ((270 + elev_max) - (270 - elev_max)) * np.random.random(num_haps) + (270 - elev_max)
+        
+        haps.active = np.ones(num_haps, dtype = bool)
+
+        haps.antenna = np.empty(num_haps, dtype=Antenna)
+
+        if param.antenna_pattern == "OMNI":
+            for i in range(num_haps):
+                haps.antenna[i] = AntennaOmni(param.antenna_gain)
+        elif param.antenna_pattern == "ITU-R F.1891":
+            for i in range(num_haps):
+                haps.antenna[i] = AntennaF1891(param)
+        else:
+            sys.stderr.write("ERROR\nInvalid HAPS (airbone) antenna pattern: " + param.antenna_pattern)
+            sys.exit(1)
+
+        haps.bandwidth = np.array([param.bandwidth])
+
+        return haps
+        
+        
+    @staticmethod
+    def generate_rns(param: ParametersRns):
+        num_rns = 1
+        rns = StationManager(num_rns)
+        rns.station_type = StationType.RNS
+
+        rns.x = np.array([param.x])
+        rns.y = np.array([param.y])
+        rns.height = np.array([param.altitude])
+        
+        # minimum and maximum values for azimuth and elevation
+        azimuth = np.array([-30, 30])
+        elevation = np.array([-30, 5])
+
+        rns.azimuth = 90 + (azimuth[1] - azimuth[0]) * np.random.random(num_rns) + azimuth[0]
+        rns.elevation = (elevation[1] - elevation[0]) * np.random.random(num_rns) + elevation[0]
+        
+        rns.active = np.ones(num_rns, dtype = bool)
+
+        if param.antenna_pattern == "OMNI":
+            rns.antenna = np.array([AntennaOmni(param.antenna_gain)])
+        elif param.antenna_pattern == "ITU-R M.1466":
+            rns.antenna = np.array([AntennaM1466(param.antenna_gain, rns.azimuth, rns.elevation)])
+        else:
+            sys.stderr.write("ERROR\nInvalid RNS antenna pattern: " + param.antenna_pattern)
+            sys.exit(1)
+
+        rns.bandwidth = np.array([param.bandwidth])
+        rns.noise_temperature = param.noise_temperature
+        rns.thermal_noise = -500
+        rns.total_interference = -500
+        rns.rx_interference = -500
+
+        return rns
+    
     @staticmethod
     def generate_ras_station(param: ParametersRas):
         ras_station = StationManager(1)
@@ -648,87 +715,4 @@
     plt.plot(imt_ue.x, imt_ue.y, "*")
 
     plt.tight_layout()
-    plt.show()
-=======
-        
-        return fs_station
-        
-        
-    @staticmethod
-    def generate_haps(param: ParametersHaps, intersite_distance: int):
-        num_haps = 1
-        haps = StationManager(num_haps)
-        haps.station_type = StationType.HAPS
-
-#        d = intersite_distance
-#        h = (d/3)*math.sqrt(3)/2
-#        haps.x = np.array([0, 7*d/2, -d/2, -4*d, -7*d/2, d/2, 4*d])
-#        haps.y = np.array([0, 9*h, 15*h, 6*h, -9*h, -15*h, -6*h])
-        haps.x = np.array([0])
-        haps.y = np.array([0])
-        
-        haps.height = param.altitude * np.ones(num_haps)
-
-        #haps.azimuth = param.azimuth
-        #haps.elevation = param.elevation
-
-        elev_max = 68.19 # corresponds to 50 km radius and 20 km altitude
-        haps.azimuth = 360 * np.random.random(num_haps)
-        haps.elevation = ((270 + elev_max) - (270 - elev_max)) * np.random.random(num_haps) + (270 - elev_max)
-        
-        haps.active = np.ones(num_haps, dtype = bool)
-
-        haps.antenna = np.empty(num_haps, dtype=Antenna)
-
-        if param.antenna_pattern == "OMNI":
-            for i in range(num_haps):
-                haps.antenna[i] = AntennaOmni(param.antenna_gain)
-        elif param.antenna_pattern == "ITU-R F.1891":
-            for i in range(num_haps):
-                haps.antenna[i] = AntennaF1891(param)
-        else:
-            sys.stderr.write("ERROR\nInvalid HAPS (airbone) antenna pattern: " + param.antenna_pattern)
-            sys.exit(1)
-
-        haps.bandwidth = np.array([param.bandwidth])
-
-        return haps
-        
-        
-    @staticmethod
-    def generate_rns(param: ParametersRns):
-        num_rns = 1
-        rns = StationManager(num_rns)
-        rns.station_type = StationType.RNS
-
-        rns.x = np.array([param.x])
-        rns.y = np.array([param.y])
-        rns.height = np.array([param.altitude])
-        
-        # minimum and maximum values for azimuth and elevation
-        azimuth = np.array([-30, 30])
-        elevation = np.array([-30, 5])
-
-        rns.azimuth = 90 + (azimuth[1] - azimuth[0]) * np.random.random(num_rns) + azimuth[0]
-        rns.elevation = (elevation[1] - elevation[0]) * np.random.random(num_rns) + elevation[0]
-        
-        rns.active = np.ones(num_rns, dtype = bool)
-
-        if param.antenna_pattern == "OMNI":
-            rns.antenna = np.array([AntennaOmni(param.antenna_gain)])
-        elif param.antenna_pattern == "ITU-R M.1466":
-            rns.antenna = np.array([AntennaM1466(param.antenna_gain, rns.azimuth, rns.elevation)])
-        else:
-            sys.stderr.write("ERROR\nInvalid RNS antenna pattern: " + param.antenna_pattern)
-            sys.exit(1)
-
-        rns.bandwidth = np.array([param.bandwidth])
-        rns.noise_temperature = param.noise_temperature
-        rns.thermal_noise = -500
-        rns.total_interference = -500
-        rns.rx_interference = -500
-
-        return rns
-        
-        
->>>>>>> f2464ef3
+    plt.show()