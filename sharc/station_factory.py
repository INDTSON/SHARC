--- conflicted
+++ resolved
@@ -16,12 +16,9 @@
 from sharc.parameters.parameters_fs import ParametersFs
 from sharc.parameters.parameters_fss_ss import ParametersFssSs
 from sharc.parameters.parameters_fss_es import ParametersFssEs
-<<<<<<< HEAD
-from sharc.parameters.parameters_ras import ParametersRas
-=======
 from sharc.parameters.parameters_haps import ParametersHaps
 from sharc.parameters.parameters_rns import ParametersRns
->>>>>>> aba88b76
+from sharc.parameters.parameters_ras import ParametersRas
 from sharc.station_manager import StationManager
 from sharc.antenna.antenna import Antenna
 from sharc.antenna.antenna_fss_ss import AntennaFssSs
@@ -290,15 +287,12 @@
             return StationFactory.generate_fss_space_station(parameters.fss_ss)
         elif parameters.general.system == "FS":
             return StationFactory.generate_fs_station(parameters.fs)
-<<<<<<< HEAD
-        elif parameters.general.system == "RAS":
-            return StationFactory.generate_ras_station(parameters.ras)            
-=======
         elif parameters.general.system == "HAPS":
             return StationFactory.generate_haps(parameters.haps, parameters.imt.intersite_distance)
         elif parameters.general.system == "RNS":
             return StationFactory.generate_rns(parameters.rns)
->>>>>>> aba88b76
+        elif parameters.general.system == "RAS":
+            return StationFactory.generate_ras_station(parameters.ras)
         else:
             sys.stderr.write("ERROR\nInvalid system: " + parameters.general.system)
             sys.exit(1)
@@ -419,37 +413,6 @@
         fs_station.bandwidth = np.array([param.bandwidth])
         
         return fs_station
-<<<<<<< HEAD
-    
-    @staticmethod
-    def generate_ras_station(param: ParametersRas):
-        ras_station = StationManager(1)
-        ras_station.station_type = StationType.RAS
-
-        ras_station.x = np.array([param.x])
-        ras_station.y = np.array([param.y])
-        ras_station.height = np.array([param.height])
-
-        ras_station.azimuth = np.array([param.azimuth])
-        ras_station.elevation = np.array([param.elevation])
-
-        ras_station.active = np.array([True])
-        ras_station.rx_interference = -500
-
-        if param.antenna_pattern == "OMNI":
-            ras_station.antenna = np.array([AntennaOmni(param.antenna_gain)])
-        elif param.antenna_pattern == "ITU-R SA.509":
-            ras_station.antenna = np.array([AntennaSA509(param)]) 
-        else:
-            sys.stderr.write("ERROR\nInvalid RAS antenna pattern: " + param.antenna_pattern)
-            sys.exit(1)
-
-        ras_station.noise_temperature = np.array([param.antenna_noise_temperature + \
-                                                  param.receiver_noise_temperature])
-        ras_station.bandwidth = np.array([param.bandwidth])
-        
-        return ras_station
-=======
         
         
     @staticmethod
@@ -528,5 +491,31 @@
 
         return rns
         
-        
->>>>>>> aba88b76
+    @staticmethod
+    def generate_ras_station(param: ParametersRas):
+        ras_station = StationManager(1)
+        ras_station.station_type = StationType.RAS
+
+        ras_station.x = np.array([param.x])
+        ras_station.y = np.array([param.y])
+        ras_station.height = np.array([param.height])
+
+        ras_station.azimuth = np.array([param.azimuth])
+        ras_station.elevation = np.array([param.elevation])
+
+        ras_station.active = np.array([True])
+        ras_station.rx_interference = -500
+
+        if param.antenna_pattern == "OMNI":
+            ras_station.antenna = np.array([AntennaOmni(param.antenna_gain)])
+        elif param.antenna_pattern == "ITU-R SA.509":
+            ras_station.antenna = np.array([AntennaSA509(param)]) 
+        else:
+            sys.stderr.write("ERROR\nInvalid RAS antenna pattern: " + param.antenna_pattern)
+            sys.exit(1)
+
+        ras_station.noise_temperature = np.array([param.antenna_noise_temperature + \
+                                                  param.receiver_noise_temperature])
+        ras_station.bandwidth = np.array([param.bandwidth])
+        
+        return ras_station